--- conflicted
+++ resolved
@@ -115,6 +115,7 @@
 c
 c first loop (s|s) case -------------------------------------------
 c
+
       do 200 i=1,ns
       do 200 j=1,i
 c
@@ -809,6 +810,7 @@
 c gradient debuggings
 c
          E1=0.D0
+        write(*,*) "aca toyyyy 3"
 
         do 802 k=1,MM
  802     E1=E1+RMM(k)*RMM(M11+k-1)
@@ -837,13 +839,12 @@
       do i=1,M
         Smat(i,i)=Smat(i,i)/2
       enddo
-<<<<<<< HEAD
-      deallocate(s0s,s1s,s2s,s3s,s4s)!,Iaux)
-=======
-      deallocate(s0s,s1s,s2s,s3s,s4s,Iaux)
+
+      deallocate(s0s,s1s,s2s,s3s,s4s)
+c      deallocate(Iaux) 
+
 
       if (igpu.gt.3) natom = natomold
 
->>>>>>> b7902082
       return;end subroutine
 !%%%%%%%%%%%%%%%%%%%%%%%%%%%%%%%%%%%%%%%%%%%%%%%%%%%%%%%%%%%%%%%%%%%%%%%%%%%%%%!