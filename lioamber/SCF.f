!%%%%%%%%%%%%%%%%%%%%%%%%%%%%%%%%%%%%%%%%%%%%%%%%%%%%%%%%%%%%%%%%%%%%!
c SCF subroutine
c DIRECT VERSION
c Calls all integrals generator subroutines : 1 el integrals,
c 2 el integrals, exchange fitting , so it gets S matrix, F matrix
c and P matrix in lower storage mode ( symmetric matrices)
c
c Dario Estrin, 1992
!%%%%%%%%%%%%%%%%%%%%%%%%%%%%%%%%%%%%%%%%%%%%%%%%%%%%%%%%%%%%%%%%%%%%!
      subroutine SCF(E,dipxyz)
      use garcha_mod
c      use qmmm_module, only : qmmm_struct, qmmm_nml
c
      implicit real*8 (a-h,o-z)
      integer:: l
       dimension q(natom),work(1000),IWORK(1000)
       REAL*8 , intent(inout)  :: dipxyz(3)
<<<<<<< HEAD
       real*8, dimension (:,:), ALLOCATABLE::xnano,znano,scratch
       real*8, dimension (:,:), ALLOCATABLE::scratch1
       real*8, dimension (:), ALLOCATABLE :: rmm5,rmm15,rmm13,
     >   bcoef, suma
      real*8, dimension (:,:), allocatable :: fock,fockm,rho,!,FP_PF,
=======
       real*8, dimension (:,:), ALLOCATABLE ::xnano,znano
       real*8, dimension (:), ALLOCATABLE :: rmm5,rmm15,
     >   bcoef, suma, FP_PFv
      real*8, dimension (:,:), allocatable :: fock,fockm,rho,FP_PF,
>>>>>>> ea800f62
     >   FP_PFm,EMAT,Y,Ytrans,Xtrans,rho1,EMAT2
c
       integer ndiist
c       dimension d(natom,natom)
       logical  hagodiis,alloqueo, ematalloc
c       REAL*8 , intent(in)  :: qmcoords(3,natom)
c       REAL*8 , intent(in)  :: clcoords(4,nsolin)
        INTEGER :: ErrID,iii,jjj
        LOGICAL :: docholesky
        INTEGER            :: LWORK2
        REAL*8,ALLOCATABLE :: WORK2(:)
        INTEGER, ALLOCATABLE :: IWORK2(:),IPIV(:)
!--------------------------------------------------------------------!


#ifdef magma
       call magmaf_init()
#endif

      call g2g_timer_start('SCF')
c      just_int3n = .false.
      alloqueo = .true.
      ematalloc=.false.
      hagodiis=.false.
c     if(verbose)  write(6,*) 'ntatom',ntatom,nsol,natom

c------------------------------------------------------------------
c
c Pointers
c
c chequeo -----------
c
      Ndens=1
c---------------------
c       write(*,*) 'M=',M
      allocate (znano(M,M),xnano(M,M),scratch(M,M),scratch1(M,M))

      npas=npas+1
      E=0.0D0
      E1=0.0D0
      En=0.0D0
      E2=0.0D0
      Es=0.0D0

      ngeo=ngeo+1

      sq2=sqrt(2.D0)
      MM=M*(M+1)/2
      MM2=M**2
      MMd=Md*(Md+1)/2
      Md2=2*Md
      M2=2*M

c first P
      M1=1
c now Pnew
      M3=M1+MM
c now S, F also uses the same position after S was used
      M5=M3+MM
c now G
      M7=M5+MM
c now Gm
      M9=M7+MMd
c now H
      M11=M9+MMd
c W ( eigenvalues ), also this space is used in least squares
      M13=M11+MM
c aux ( vector for ESSl)
      M15=M13+M
c Least squares
      M17=M15+MM
c vectors of MO
      M18=M17+MMd
c weights (in case of using option )
      M19=M18+M*NCO
c
* RAM storage of two-electron integrals (if MEMO=T)
      M20 = M19 + natom*50*Nang
c
      Nel=2*NCO+Nunp
c
      allocate(rmm5(MM),rmm15(mm))
c
      good=1.00D0
      niter=0
      D1=1.D0
      D2=1.D0
      DAMP0=GOLD
      DAMP=DAMP0
c
      Qc=0.0D0
      do i=1,natom
       Qc=Qc+Iz(i)
      enddo
      Qc=Qc-Nel
      Qc2=Qc**2

C----------------------------------------
c Para hacer lineal la integral de 2 electrone con lista de vecinos. Nano

      do i=1,natom
        natomc(i)=0
        do j=1,natom
          d(i,j)=(r(i,1)-r(j,1))**2+(r(i,2)-r(j,2))**2+
     >        (r(i,3)-r(j,3))**2
          zij=atmin(i)+atmin(j)
          ti=atmin(i)/zij
          tj=atmin(j)/zij
          alf=atmin(i)*tj
          rexp=alf*d(i,j)
          if (rexp.lt.rmax) then
            natomc(i)=natomc(i)+1
            jatc(natomc(i),i)=j
          endif
        enddo
      enddo

      do iij=nshell(0),1,-1
        nnps(nuc(iij))=iij
      enddo

      do iik=nshell(0)+nshell(1),nshell(0)+1,-1
        nnpp(nuc(iik))=iik
      enddo

      do iikk=M,nshell(0)+nshell(1)+1,-1
        nnpd(nuc(iikk))=iikk
      enddo

<<<<<<< HEAD
      ! get MM pointers in g2g
      call g2g_mm_init(nsol,r,pc)

=======
>>>>>>> ea800f62
c
c -Create integration grid for XC here
c -Assign points to groups (spheres/cubes)
c -Assign significant functions to groups
c -Calculate point weights
c
      call g2g_reload_atom_positions(igrid2)

      if (predcoef.and.npas.gt.3) then
        if (.not.OPEN) then
          if(verbose) write(*,*) 'prediciendo densidad'
          do i=1,MM
            RMM(i)=(3*old1(i))-(3*old2(i))+(old3(i))
          enddo
         endif
       endif
        
c
c Calculate 1e part of F here (kinetic/nuc in int1, MM point charges
c in intsol)
c
      call int1(En)
      if(nsol.gt.0) then
        call g2g_timer_start('intsol')
        call intsol(E1s,Ens,.true.)
        call g2g_timer_stop('intsol')
      endif
c
c test ---------------------------------------------------------
      E1=0.D0
      do k=1,MM
        E1=E1+RMM(k)*RMM(M11+k-1)
      enddo
c
c Diagonalization of S matrix, after this is not needed anymore
c S = YY^T ; X = (Y^-1)^T
c => (X^T)SX = 1
c
      docholesky=.false.
      call g2g_timer_start('cholesky')

      IF (docholesky) THEN
#ifdef magma
        ! ESTO SIGUE USANDO Smat EN RMM(M5)
        ! CAMBIARLO CUANDO SE SIGA PROBANDO MAGMA
        PRINT*,'DOING CHOLESKY'

        ALLOCATE(Y(M,M),Ytrans(M,M))
        DO iii=1,M;DO jjj=1,M
          Y(iii,jjj)=0
          IF (jjj.LE.iii) THEN
            iiindex=iii+(2*M-jjj)*(jjj-1)/2
            Y(iii,jjj)=RMM(M5+iiindex-1)
          ENDIF
        ENDDO;ENDDO

        CALL MAGMAF_DPOTRF('L',M,Y,M,ErrID)

        Ytrans= transpose(Y)
        ALLOCATE(Xtrans(M,M))
        Xtrans=Y
        CALL MAGMAF_DTRTRI('L','N',M,Xtrans,M,ErrID)
        if(ErrID.ne.0) STOP ('Error in cholesky decomp.')
        xnano= transpose(Xtrans)
        do i=1,M;doj=1,M
          X(i,j)=Xnano(i,j)
        enddo;enddo
        PRINT*,'CHOLESKY MAGMA'

#else
        PRINT*,'DOING CHOLESKY'
        ALLOCATE(Y(M,M),Ytrans(M,M),Xtrans(M,M))

        Y=Smat
        CALL dpotrf('L',M,Y,M,info)
        DO iii=1,M;DO jjj=1,M
          IF (jjj.GT.iii) THEN
            Y(iii,jjj)=0.0d0
          ENDIF
          Ytrans(jjj,iii)=Y(iii,jjj)
        ENDDO;ENDDO

        Xtrans=Y
        CALL dtrtri('L','N',M,Xtrans,M,info)
        DO iii=1,M;DO jjj=1,M
          IF (jjj.GT.iii) THEN
            Xtrans(iii,jjj)=0.0d0
          ENDIF
          X(jjj,iii)=Xtrans(iii,jjj)
        ENDDO;ENDDO
#endif
      ELSE


c ESSL OPTION ------------------------------------------
        do i=1,MM
         rmm5(i)=RMM(M5+i-1)
c        write(56,*) RMM(M15+1)
        enddo
#ifdef essl
        call DSPEV(1,RMM(M5),RMM(M13),X,M,M,RMM(M15),M2)
#endif
c
c LAPACK OPTION -----------------------------------------
#ifdef pack
c       call magmaf_dsyev('V','L',M,xxx,M,
       do ii=1,M; do jj=1,M
         X(ii,jj)=Smat(ii,jj)
       enddo; enddo
       if (allocated(WORK2)) deallocate(WORK2); allocate(WORK2(1))
       call dsyev('V','L',M,X,M,RMM(M13),WORK2,-1,info)
       LWORK2=int(WORK2(1)); deallocate(WORK2); allocate(WORK2(LWORK2))
       call dsyev('V','L',M,X,M,RMM(M13),WORK2,LWORK2,info)
#endif
c-----------------------------------------------------------
c
c LINEAR DEPENDENCY ELIMINATION
        allocate (Y(M,M),Ytrans(M,M),Xtrans(M,M))
c
        do i=1,MM
          RMM(M5+i-1)=rmm5(i)
          ! WHAT IS THE POINT OF DOING THIS?
c          write(56,*) RMM(M15+1)
        enddo

        do j=1,M
          if (RMM(M13+j-1).lt.1.0D-06) then
            write(*,*) 'LINEAR DEPENDENCY DETECTED'
            do i=1,M
              X(i,j)=0.0D0
              Y(i,j)=0.0D0
            enddo
          else
            do i=1,M
              X(i,j)=X(i,j)/sqrt(RMM(M13+j-1))
              Y(i,j)=X(i,j)*(RMM(M13+j-1))
            enddo
          endif
         enddo

         do i=1,M
            do j=1,M
              Ytrans(i,j)=Y(j,i)
              Xtrans(i,j)=X(j,i)
            enddo
         enddo

      ENDIF

      call g2g_timer_stop('cholesky')

      call g2g_timer_start('initial guess')
c
c CASE OF NO STARTING GUESS PROVIDED, 1 E FOCK MATRIX USED
c FCe = SCe; (X^T)SX = 1
c F' = (X^T)FX
c => (X^-1*C)^-1 * F' * (X^-1*C) = e
c

c Calculate F' in RMM(M5)
      if((.not.ATRHO).and.(.not.VCINP).and.primera) then
        primera=.false.
        do i=1,M
! X is upper triangular
          do j=1,i-1
            X(i,M+j)=0.D0
            do k=1,j
              X(i,M+j)=X(i,M+j)+X(k,i)*RMM(M11+j+(M2-k)*(k-1)/2-1)
            enddo
            do k=j+1,i
              X(i,M+j)=X(i,M+j)+X(k,i)*RMM(M11+k+(M2-j)*(j-1)/2-1)
            enddo
          enddo
          do j=i,M
            X(i,M+j)=0.D0
            do k=1,i
              X(i,M+j)=X(i,M+j)+X(k,i)*RMM(M11+j+(M2-k)*(k-1)/2-1)
            enddo
          enddo
        enddo

        kk=0
        do j=1,M
          do i=j,M
            kk=kk+1
            RMM(M5+kk-1)=0.D0
            do k=1,j
              RMM(M5+kk-1)=RMM(M5+kk-1)+X(i,M+k)*X(k,j)
            enddo
          enddo
        enddo
c
c F' diagonalization now
c xnano will contain (X^-1)*C
c
        do i=1,M
          RMM(M15+i-1)=0.D0
          RMM(M13+i-1)=0.D0
        enddo
c
c ESSL OPTION
        do i=1,MM
          rmm5(i)=RMM(M5+i-1)
        enddo
        rmm15=0
        xnano=0
#ifdef essl
        call DSPEV(1,RMM(M5),RMM(M13),X(1,M+1),M,M,RMM(M15),M2)
#endif
c LAPACK OPTION -----------------------------------------
#ifdef pack
c
        call dspev('V','L',M,RMM5,RMM(M13),Xnano,M,RMM15,info)
#endif
        do i =1,M
          do j=1,M
            X(i,M+j)=xnano(i,j)
          enddo
        enddo
c-----------------------------------------------------------
c Recover C from (X^-1)*C
        do i=1,MM
          RMM(M5+i-1)=rmm5(i)
        enddo

        do i=1,M
          do j=1,M
            X(i,M2+j)=0.D0
! X is upper triangular
            do k=i,M
              X(i,M2+j)=X(i,M2+j)+X(i,k)*X(k,M+j)
            enddo
          enddo
        enddo
      call g2g_timer_stop('initial guess')
c
c Density Matrix
c
        kk=0
c
        do k=1,NCO
          do i=1,M
            kk=kk+1
            RMM(M18+kk-1)=X(i,M2+k)
          enddo
        enddo
c
        kk=0
        do j=1,M
          do i=j,M
            kk=kk+1
            RMM(kk)=0.D0
c
c one factor of 2 for alpha+beta
            if(i.eq.j) then
             ff=2.D0
c another factor of 2 for direct triangular sum (j>i) w/ real basis
            else
             ff=4.D0
            endif
c
            do k=1,NCO
              RMM(kk)=RMM(kk)+ff*X(i,M2+k)*X(j,M2+k)
            enddo
          enddo
        enddo
c
      endif

c End of Starting guess (No MO , AO known)-------------------------------
c
      if ((timedep.eq.1).and.(tdrestart)) then
        call TD()
        return
      endif
<<<<<<< HEAD
c 
c Precalculate two-index (density basis) "G" matrix used in density fitting
c here (S_ij in Dunlap, et al JCP 71(8) 1979) into RMM(M7)
c Also, pre-calculate G^-1 if G is not ill-conditioned into RMM(M9)
c
      call int22()
=======
      call int2()
>>>>>>> ea800f62
c
**
c
c Precalculate three-index (two in MO basis, one in density basis) matrix
c used in density fitting / Coulomb F element calculation here
c (t_i in Dunlap)
c
      if (MEMO) then
         call g2g_timer_start('int3mem')
c Large elements of t_i put into double-precision cool here
c Size criteria based on size of pre-factor in Gaussian Product Theorem
c (applied to MO basis indices)
         call int3mem() 
c Small elements of t_i put into single-precision cools here
         call int3mems()
         call g2g_timer_stop('int3mem')
      endif
****
c---------------------------------------------------------------------
c Now, damping is performed on the density matrix
c The first 4 iterations ( it may be changed, if necessary)
c when the density is evaluated on the grid, the density
c matrix is used ( slower), after that it is calculated
c using the vectors . Since the vectors are not damped,
c only at the end of the SCF, the density matrix and the
c vectors are 'coherent'
c---------------------------------------------------------------
c LEVEL SHIFT CASE, contruction of initial vectors ------------------
c
      if (SHFT) then
c
        write(*,*) 'Level SHIFT is not suported'
        stop
      endif
c
      if (DIIS.and.alloqueo) then
        alloqueo=.false.
c       write(*,*) 'eme=', M
       allocate(rho1(M,M),rho(M,M),fock(M,M),fockm(MM,ndiis),
     >  FP_PFm(MM,ndiis),EMAT(ndiis+1,ndiis+1),bcoef(ndiis+1)
     >  ,suma(MM))
      endif
c-------------------------------------------------------------------
c-------------------------------------------------------------------
c      write(*,*) 'empiezo el loop',NMAX
c-------------------------------------------------------------------
c-------------------------------------------------------------------
      do 999 while (good.ge.told.and.niter.le.NMAX)

        call g2g_timer_start('Total iter')
        niter=niter+1
        if(niter.le.ndiis) then
          ndiist=niter
        else
          ndiist=ndiis
        endif

c      if (MEMO) then
c
c Fit density basis to current MO coeff and calculate Coulomb F elements
c
            call int3lu(E2)
c
c XC integration / Fock elements
c
            call g2g_solve_groups(0,Ex,0)
c-------------------------------------------------------
        E1=0.0D0
c
c REACTION FIELD CASE --------------------------------------------
c
        call g2g_timer_start('actualiza rmm')
c----------------------------------------------------------------
c E1 includes solvent 1 electron contributions
        do k=1,MM
          E1=E1+RMM(k)*RMM(M11+k-1)
        enddo
c
c
c now, we know S matrix, and F matrix, and E for a given P
c 1) diagonalize S, get X=U s^(-1/2)
c 2) get U F Ut
!c 3) diagonalize F
c 4) get vec ( coeff) ---->  P new
c 5) iterate
c call diagonalization routine for S , get after U s^(-1/2)
c where U matrix with eigenvectors of S , and s is vector with
c eigenvalues
c
c here in RMM(M5) it is stored the new Fock matrix
c test damping on Fock matrix
c
c      DAMP=gold
        if (niter.eq.1) then
          DAMP=0.0D0
        endif

c-----------------------------------------------------------------------------------------
c If DIIS is turned on, update fockm with the current transformed F' (into ON
c basis) and update FP_PFm with the current transformed [F',P']
c-----------------------------------------------------------------------------------------
        if (DIIS) then
c-----------------------------------------------------------------------------------------
c Expand F into square form
c (for better memory access patterns in coming multiplications)
c-----------------------------------------------------------------------------------------
          do j=1,M
            do k=1,j
              fock(j,k)=RMM(M5+j+(M2-k)*(k-1)/2-1)
            enddo
            do k=j+1,M
              fock(j,k)=RMM(M5+k+(M2-j)*(j-1)/2-1)
            enddo
          enddo
c-----------------------------------------------------------------------------------------
c Expand density matrix into full square form (before, density matrix was set up for triangular sums
c (sum j>=i) so off-diagonal elements need to be divided by 2 to get square-form numbers)
c (for better memory access patterns in coming multiplications)
c-----------------------------------------------------------------------------------------
          do j=1,M
            do k=1,j-1
              rho(j,k)=(RMM(j+(M2-k)*(k-1)/2))/2
            enddo
            rho(j,j)=RMM(j+(M2-j)*(j-1)/2)
            do k=j+1,M
              rho(j,k)=RMM(k+(M2-j)*(j-1)/2)/2
            enddo
          enddo

          ! Calculate F' and [F',P']
          call calc_fock_commuts(fock,rho,X,Y,scratch,scratch1,M)

          ! update fockm with F'
          do j=ndiis-(ndiist-1),ndiis-1
            do i=1,MM
              fockm(i,j)=fockm(i,j+1)
            enddo
          enddo
          do k=1,M
            do j=k,M
              i=j+(M2-k)*(k-1)/2
              fockm(i,ndiis)=fock(j,k)
            enddo
          enddo
c-----------------------------------------------------------------------------------------
c now, scratch = A = F' * P'; scratch1 = A^T
c [F',P'] = A - A^T
c-----------------------------------------------------------------------------------------
          ! update FP_PFm with [F',P']
          do j=ndiis-(ndiist-1),ndiis-1
            do i=1,MM
              FP_PFm(i,j)=FP_PFm(i,j+1)
            enddo
          enddo
          do k=1,M
            do j=k,M
              i=j+(M2-k)*(k-1)/2
              FP_PFm(i,ndiis)=scratch(j,k)-scratch1(j,k)
            enddo
          enddo
        endif
c
c-------------Decidiendo cual critero de convergencia usar-----------
c-----------------------------------------------------------------------------------------
c iF DIIS=T
c Do simple damping 2nd iteration; DIIS afterwards
c-----------------------------------------------------------------------------------------
c IF DIIS=F
c Always do damping (after first iteration)
c-----------------------------------------------------------------------------------------
        if (niter.gt.2.and.(DIIS)) then
          hagodiis=.true.
        endif

c-----------------------------------------------------------------------------------------
c If we are not doing diis this iteration, apply damping to F, save this
c F in RMM(M3) for next iteration's damping and put F' = X^T * F * X in RMM(M5)
c-----------------------------------------------------------------------------------------
        if(.not.hagodiis) then 
          if(niter.ge.2) then
            do k=1,MM
              kk=M5+k-1
              kk2=M3+k-1
              RMM(kk)=(RMM(kk)+DAMP*RMM(kk2))/(1.D0+DAMP)
            enddo
          endif

c the newly constructed damped matrix is stored, for next iteration
c in RMM(M3)
c
          do k=1,MM
            kk=M5+k-1
            kk2=M3+k-1
            RMM(kk2)=RMM(kk)
          enddo
c
! xnano=X^T
          do i=1,M
            ! X is upper triangular
            do j=1,i
              xnano(i,j)=X(j,i)
            enddo
          enddo

! RMM(M5) gets F' = X^T * F * X
          do j=1,M
            do i=1,M
              X(i,M+j)=0.D0
            enddo
            do k=1,j
              ! xnano is lower triangular
              do i=k,M
                X(i,M+j)=X(i,M+j)+Xnano(i,k)*RMM(M5+j+(M2-k)*(k-1)/2-1)
              enddo
            enddo
c
            do k=j+1,M
              ! xnano is lower triangular
              do i=k,M
                X(i,M+j)=X(i,M+j)+Xnano(i,k)*RMM(M5+k+(M2-j)*(j-1)/2-1)
              enddo
            enddo
c
          enddo
c
          kk=0
          do i=1,M
            do k=1,M
              xnano(k,i)=X(i,M+k)
            enddo
          enddo

          do j=1,M
            do i=j,M
              kk=kk+1
              RMM(M5+kk-1)=0.D0
              ! X is upper triangular
              do k=1,j
                RMM(M5+kk-1)=RMM(M5+kk-1)+Xnano(k,i)*X(k,j)
              enddo
            enddo
          enddo
        endif
c
c now F contains transformed F
c diagonalization now
c
        do i=1,M
          RMM(M15+i-1)=0.D0
          RMM(M13+i-1)=0.D0
        enddo

c---- LEVEL SHIFT
c
        if (SHFT) then
c       shi=shi*0.99
c adition of level shifts
c constant to diagonal (virtual) elements
          do i=NCO+1,M
            ii=i+(i-1)*(M2-i)/2
            RMM(M5+ii-1)=RMM(M5+ii-1)+shi
          enddo
        endif

        call g2g_timer_stop('actualiza rmm')

c----------Si hagodiis(ver mas arriba) es true entonces sigo-----------------------
c        write(*,*) 'good < dgtrig DIIS!!! PARA LA SIGUIENTE ITERACION'
        call g2g_timer_start('diis')
c--------Pasar columnas de FP_PFm a matrices y multiplicarlas y escribir EMAT-------

        if(DIIS) then
          deallocate(EMAT)
          allocate(EMAT(ndiist+1,ndiist+1))
! Before ndiis iterations, we just start from the old EMAT
          if(niter.gt.1.and.niter.le.ndiis) then
            EMAT=0
            do k=1,ndiist-1
              do kk=1,ndiist-1
                EMAT(K,KK)=EMAT2(K,KK)
              enddo
            enddo
            deallocate (EMAT2)
! After ndiis iterations, we start shifting out the oldest iteration stored
          elseif(niter.gt.ndiis) then
            do k=1,ndiist-1
              do kk=1,ndiist-1
                EMAT(K,KK)=EMAT2(K+1,KK+1)
              enddo
            enddo
            deallocate (EMAT2)
          endif

          k=ndiist
          do kk=1,ndiist
            kknueva=kk+(ndiis-ndiist)
c-------Escribimos en xnano y znano dos conmutadores de distintas iteraciones------
            do i=1,M
              do j=1,i
                xnano(i,j)=FP_PFm(i+(M2-j)*(j-1)/2,ndiis)
                znano(i,j)=FP_PFm(i+(M2-j)*(j-1)/2,kknueva)
              enddo
              do j=i+1,M
                xnano(i,j)=FP_PFm(j+(M2-i)*(i-1)/2,ndiis)
                znano(i,j)=FP_PFm(j+(M2-i)*(i-1)/2,kknueva)
              enddo
            enddo

            call matmuldiag(xnano,znano,rho1,M)
c              xnano=matmul(xnano,znano)

            EMAT(ndiist,kk)=0.
            if(kk.ne.ndiist) EMAT(kk,ndiist)=0.
            do l=1,M
              EMAT(ndiist,kk)=EMAT(ndiist,kk)+rho1(l,l)
              if (kk.ne.ndiist) then
                EMAT(kk,ndiist)=EMAT(ndiist,kk)
              endif
            enddo
          enddo

          do i=1,ndiist
            EMAT(i,ndiist+1)= -1.0
            EMAT(ndiist+1,i)= -1.0
          enddo
          EMAT(ndiist+1, ndiist+1)= 0.0

          allocate(EMAT2(ndiist+1,ndiist+1))
          EMAT2=EMAT
c        ematalloct=.true.
c********************************************************************
c   THE MATRIX EMAT SHOULD HAVE FORM
c
c      |<E(1)*E(1)>  <E(1)*E(2)> ...   -1.0|
c      |<E(2)*E(1)>  <E(2)*E(2)> ...   -1.0|
c      |<E(3)*E(1)>  <E(3)*E(2)> ...   -1.0|
c      |<E(4)*E(1)>  <E(4)*E(2)> ...   -1.0|
c      |     .            .      ...     . |
c      |   -1.0         -1.0     ...    0. |
c
c   WHERE <E(I)*E(J)> IS THE SCALAR PRODUCT OF [F*P] FOR ITERATION I
c   TIMES [F*P] FOR ITERATION J.
c
c********************************************************************
c-----Pasamos a resolver con DGELS el problema EMAT*ci=bcoef-------
          if (hagodiis) then
            do i=1,ndiist
              bcoef(i)=0
            enddo
            bcoef(ndiist+1)=-1

c----------Cálculo de parámetro optimo para DGELS-------------------
*
*
        LWORK = -1
      CALL DGELS( 'No transpose',ndiist+1, ndiist+1, 1, EMAT,
     >ndiist+1, bcoef, ndiist+1, WORK, LWORK, INFO )
        LWORK = MIN( 1000, INT( WORK( 1 ) ) )


c-----Resuelve la ecuación A*X = B. (EMAT*ci=bcoef). La solución la escribe en bcoef------

      CALL DGELS( 'No transpose',ndiist+1, ndiist+1, 1, EMAT,
     > ndiist+1, bcoef, ndiist+1, WORK, LWORK, INFO )

c--------Construccion de la "nueva" matriz de fock como cl de las anteriores--------------
c--------Eventualmente se puede probar con la matriz densidad-----------------------------
            suma=0
            do j=1,ndiist
              jnuevo=j+(ndiis-ndiist)
              do i=1,MM
                suma(i)=suma(i)+bcoef(j)*fockm(i,jnuevo)
              enddo
            enddo
            do i=1,MM
              RMM(M5+i-1)=suma(i)
            enddo
            call g2g_timer_stop('diis')
        endif
      endif

c
c F' diagonalization now
c X(1,M) will contain (X^-1)*C
c

       call g2g_timer_start('dspev')
c ESSL OPTION ---------------------------------------------------
#ifdef essl
       call DSPEV(1,RMM(M5),RMM(M13),X(1,M+1),M,M,RMM(M15),M2)
#endif
c
c LAPACK OPTION -----------------------------------------
#ifdef pack
#ifdef magma
c-------nano tratando de usar magma
      if(.not.allocated(fock)) allocate (fock(M,M))
      fock=0
      do j=1,M
        do k=1,j
         i=j+(M2-k)*(k-1)/2
         fock(j,k)=RMM(M5+i-1)
        enddo
      enddo
c---------------------
       LWORK=-1
      call magmaf_dsyevd('V','L',M,fock,M,RMM(M13),WORK,LWORK
     > ,IWORK,LWORK,info)

       LWORK=work(1)
      LIWORK=IWORK(1)

      if(allocated(WORK2)) deallocate (WORK2,IWORK2)

       allocate (WORK2(LWORK),IWORK2(LIWORK))


      call magmaf_dsyevd('V','L',M,fock,M,RMM(M13),WORK2,LWORK
     > ,IWORK2,LIWORK,info)
#else
       call dspev('V','L',M,RMM(M5),RMM(M13),X(1,M+1),
     > M,RMM(M15),info)
#endif
#endif
       call g2g_timer_stop('dspev')
c       do ik=1,M
c         do jk=1,M
c         write(45,*) X(ik,M+jk),fock(ik,jk)
c
c
c         enddo
c
c       enddo
       call g2g_timer_start('coeff')

c-----------------------------------------------------------
c
c diagonalization now
c
c new coefficients
       do i=1,M
         do k=1,M
           xnano(i,k)=X(k,i)
         enddo
       enddo
c
c-----------------------------------------------------------
c Recover C from (X^-1)*C; put into xnano
c-----------------------------------------------------------
#ifdef magma

      do i=1,M
        do j=1,M
            X(i,M2+j)=0.D0
            do k=1,M
              X(i,M2+j)=X(i,M2+j)+xnano(k,i)*fock(k,j)
            enddo
          enddo
      enddo



#else
      do i=1,M
        do j=1,M
          X(i,M2+j)=0.D0
          ! xnano is lower triangular
          do k=i,M
            X(i,M2+j)=X(i,M2+j)+xnano(k,i)*X(k,M+j)
          enddo
        enddo
      enddo
#endif
      call g2g_timer_stop('coeff')
      call g2g_timer_start('otras cosas')
c
c --- For the first iteration, damping on density matrix
c Important for the case of strating guess of AO
c

      kk=0
      do k=1,NCO
        do i=1,M
          kk=kk+1
          RMM(M18+kk-1)=X(i,M2+k)
          xnano(k,i)  = X(i,M2+k)
        enddo
      enddo
c
c Construction of new density matrix and comparison with old one
       kk=0
       good=0.
c
       do j=1,M
         do i=j,M
           kk=kk+1
           tmp=RMM(kk)
           RMM(kk)=0.
c one factor of 2 for alpha+beta
           if(i.eq.j) then
             ff=2.D0
c another factor of 2 for direct triangular sum (j>i) w/ real basis
           else
             ff=4.D0
           endif

          do k=1,NCO
c            RMM(kk)=RMM(kk)+ff*X(i,M2+k)*X(j,M2+k)
            RMM(kk)=RMM(kk)+ff*Xnano(k,i)*Xnano(k,j)
          enddo
          del=RMM(kk)-tmp
          if (i.ne.j) then
            del=del*sq2
           endif
           good=good+del**2
         enddo
       enddo
c
       good=sqrt(good)/float(M)

       if (SHFT) then
c Level Shifting
         do i=1,M
           do j=1,M
             X(i,j)=X(i,M2+j)
           enddo
         enddo
       endif
c
       if (SHFT) then
         DAMP=0.0D0
       endif
*
c--- Damping factor update -
       DAMP=DAMP0
       IDAMP=0
       if (IDAMP.EQ.1) then
         DAMP=DAMP0
         if (abs(D1).lt.1.D-5) then
           factor=dmax1(0.90D0,abs(D1/D2))
           factor=dmin1(factor,1.1D0)
           DAMP=DAMP0*factor
         endif
c
         E=E1+E2+En
         E=E+Es
c
         D2=D1
         D1=(E-E0)
c
         E0=E
         DAMP0=DAMP
       endif
c
        E=E1+E2+En
        E=E+Es
c
c
        call g2g_timer_stop('otras cosas')

        if(verbose) write(6,*) 'iter',niter,'QM Energy=',E+Ex
c
        call g2g_timer_stop('Total iter')
 999  continue
c-------------------------------------------------------------------
c
c-------------------------------------------------------------------

      if (niter.ge.NMAX) then
        write(6,*) 'NO CONVERGENCE AT ',NMAX,' ITERATIONS'
        noconverge=noconverge + 1
        converge=0
      else
        write(6,*) 'CONVERGED AT',niter,'ITERATIONS'
        noconverge = 0
        converge=converge+1
      endif

      old3=old2

      old2=old1
c        write(*,*) 'good final',good

      do i=1,MM
        old1(i)=RMM(i)
      enddo

      if(noconverge.gt.4) then
        write(6,*)  'stop fon not convergion 4 times'
        stop
      endif

c
!    CH - Why call intsol again here? with the .false. parameter,
!    E1s is not recalculated, which would be the only reason to do
!    this again; Ens isn't changed from before...
c -- SOLVENT CASE --------------------------------------
c      if (sol) then
      call g2g_timer_start('intsol 2')
      if(nsol.gt.0) then
        call intsol(E1s,Ens,.false.)
c        write(*,*) 'cosillas',E1s,Ens
        call g2g_timer_stop('intsol 2')
      endif
c      call mmsol(natom,Nsol,natsol,Iz,pc,r,Em,Rm,Es)
      Es=Es+E1s+Ens
c     endif
c--------------------------------------------------------------
c  ????
      if (GRAD) then
c         if (sol) then
c         endif
c       call g2g_timer_start('exchnum')
#ifdef G2G
#ifdef ULTIMA_CPU
        call exchnum(NORM,natom,r,Iz,Nuc,M,ncont,nshell,c,a,RMM,
     >              M18,NCO,Exc,nopt)
#else
      ! Resolve with last density to get XC energy
        call g2g_new_grid(igrid)
        call g2g_solve_groups(1, Exc, 0)
c       write(*,*) 'g2g-Exc',Exc
#endif
#else
#ifdef ULTIMA_G2G
        call g2g_new_grid(igrid)
        call g2g_solve_groups(1, Exc, 0)
#else
#endif
#endif
        ! -------------------------------------------------
        ! Total SCF energy = 
        ! E1 - kinetic+nuclear attraction+QM/MM interaction
        ! E2 - Coulomb
        ! En - nuclear-nuclear repulsion
        ! Ens - MM point charge-nuclear interaction
        ! Exc - exchange-correlation
        ! -------------------------------------------------
        E=E1+E2+En+Ens+Exc
        if (npas.eq.1) npasw = 0
        if (npas.gt.npasw) then
          write(6,*)
          write(6,600)
          write(6,610)
          write(6,620) E1,E2-Ex,En
c         if (sol) then
c          write(6,615)
c          write(6,625) Es
c          write(6,*) 'E SCF = ', E , Exc, Ens
          npasw=npas+10
        endif
c--------------------------------------------------------------
      else
        E=E-Ex
      endif
c calculation of energy weighted density matrix
c
      kk=0
      do j=1,M
        do i=j,M
          kk=kk+1
          RMM(M15+kk-1)=0.D0
c
          if(i.eq.j) then
            ff=2.D0
          else
            ff=4.D0
          endif
          do k=1,NCO
            RMM(M15+kk-1)=
     >      RMM(M15+kk-1)-RMM(M13+k-1)*ff*X(i,M2+k)*X(j,M2+k)
          enddo
        enddo
      enddo
c
c      if (nopt.eq.1) then
c
c PROPERTIES CALCULATION
c calculates dipole moment
c
      if (idip.eq.1) then
        call dip(ux,uy,uz)
        u=sqrt(ux**2+uy**2+uz**2)
        dipxyz(1)=ux
        dipxyz(2)=uy
        dipxyz(3)=uz
c
c      write(*,*)
c      write(*,*) 'DIPOLE MOMENT, X Y Z COMPONENTS AND NORM (DEBYES)'
c       write(69,900) ux,uy,uz,u
c      write(*,*)
c u in Debyes
      endif
c
<<<<<<< HEAD
c calculates Mulliken poputations
c       if (ipop.eq.1) then
      
      ! call int1 again to recalculate overlap (for Mulliken charges)
      call int1(En)
c
c--------------------------------------------------------------
      do n=1,natom
        q(n)=Iz(n)
      enddo
c
      do i=1,M
        do j=1,i-1
          kk=i+(M2-j)*(j-1)/2
          t0=RMM(kk)*RMM(M5+kk-1)/2.D0
          q(Nuc(i))=q(Nuc(i))-t0
        enddo
c
        kk=i+(M2-i)*(i-1)/2
        t0=RMM(kk)*RMM(M5+kk-1)
        q(Nuc(i))=q(Nuc(i))-t0
c
        do j=i+1,M
          kk=j+(M2-i)*(i-1)/2
          t0=RMM(kk)*RMM(M5+kk-1)/2.D0
          q(Nuc(i))=q(Nuc(i))-t0
        enddo
      enddo
c
      write(85,*) 'MULLIKEN POPULATION ANALYSIS'
      write(85,770)
=======
>>>>>>> ea800f62



! MULLIKEN POPULATION ANALYSIS (FFR - Simplified)
!--------------------------------------------------------------------!
       call int1(En)
       call spunpack('L',M,RMM(M5),Smat)
       call spunpack('L',M,RMM(M1),RealRho)
       call fixrho(M,RealRho)
       call mulliken_calc(natom,M,RealRho,Smat,Nuc,Iz,q)
       call mulliken_write(85,natom,Iz,q)

! NOTE: If 'mulliken_calc' is renamed as 'mulliken', the code will
! malfunction. I DON'T KNOW WHY.
!--------------------------------------------------------------------!

c
c        endif
c ELECTRICAL POTENTIAL AND POINT CHARGES EVALUATION
c
c        if (icharge.eq.1) then
c          Q1=-(2*NCO+Nunp)
c         do n=1,natom
c          Q1=Q1+Iz(n)
c         enddo
c          stop
c         call charge(NORM,natom,r,Nuc,Iz,M,Md,ncont,nshell,
c     >            c,a,RMM,map,Q1)
c        endif
c
c--------------------------------------------------------------
c outputs final  MO ---------------------

      rewind 88
      do l=1,M
        do n=1,M
          X(indexii(l),M+n)=X(l,M2+n)
        enddo
      enddo
c
      do l=1,M
        write(88,400) (X(l,M+n),n=1,NCO)
      enddo
c-------------------------------------------------
c writes down MO coefficients and orbital energies
      if(1.gt.2) then
        write(29,*) 'ORBITAL COEFFICIENTS eh AND ENERGIES, CLOSED SHELL'
        do n=1,NCO
          write(29,850) n,RMM(M13+n-1)
          write(29,400) (X(l,M+n),l=1,M)
        enddo
        do n=NCO+1,M
          write(29,851) n,RMM(M13+n-1)
          write(29,400) (X(l,M+n),l=1,M)
        enddo
        close(29)
      endif
c
c-------------------------------------------------
c      endif
      if(DIIS) then
        deallocate (Y,Ytrans,Xtrans,fock,fockm,rho,FP_PFm,
     >  znano,EMAT, bcoef, suma,rho1, scratch, scratch1)
      endif
      deallocate (xnano,rmm5,rmm15)

      deallocate (kkind,kkinds)
      deallocate(cool,cools)
      if(allocated(WORK2)) deallocate (WORK2)

c       E=E*627.509391D0

      if(timedep.eq.1) then
        call TD()
      endif
!
!--------------------------------------------------------------------!
      call g2g_timer_stop('SCF')
 500  format('SCF TIME ',I6,' sec')
 450  format ('SCF ENERGY = ',F19.12)
 400  format(4(E14.7E2,2x))
 300  format(I3,E14.6,2x,F14.7)
 600  format('  ENERGY CONTRIBUTIONS IN A.U.')
 610  format(2x,'ONE ELECTRON',9x,'COULOMB',11x,'NUCLEAR')
 615  format(2x,'SOLVENT')
 620  format(F14.7,4x,F14.7,4x,F14.7)
 625  format(F14.7)
 760  format(I3,9x,I3,6x,F10.4)
 770  format('ATOM #',4x,'ATOM TYPE',4x,'POPULATION')
 850  format('MOLECULAR ORBITAL #',2x,I3,3x,'ORBITAL ENERGY ',F14.7)
 851  format('MOLECULAR ORBITAL #',2x,I3,3x,'ORBITAL ENERGY ',F14.7,
     >    '(NON OCC.)')
 900  format(3(F15.9,2x),2x,F15.9)
 777  format(4(F8.4,2x))
 778  format('C',2x,3(F8.4,2x))
 776  format (3(F8.4,2x))
 756  format(2x,I3,2x,f8.4,2x,f8.4,2x,f8.4)
 556  format ('evar',2x,(7(f10.5,2x)))
 345  format(2x,I2,2x,3(f10.6,2x))
 346  format(2x,4(f10.6,2x))
 682  format(2x,f15.10)
  88  format(5(2x,f8.5))
  45  format(E15.6E4)
  91  format(F14.7,4x,F14.7)
<<<<<<< HEAD
c
      call g2g_timer_stop('SCF');
      return
      end
C  -------------------------
=======
      return;end subroutine
!%%%%%%%%%%%%%%%%%%%%%%%%%%%%%%%%%%%%%%%%%%%%%%%%%%%%%%%%%%%%%%%%%%%%!
>>>>>>> ea800f62
<|MERGE_RESOLUTION|>--- conflicted
+++ resolved
@@ -15,18 +15,11 @@
       integer:: l
        dimension q(natom),work(1000),IWORK(1000)
        REAL*8 , intent(inout)  :: dipxyz(3)
-<<<<<<< HEAD
        real*8, dimension (:,:), ALLOCATABLE::xnano,znano,scratch
        real*8, dimension (:,:), ALLOCATABLE::scratch1
        real*8, dimension (:), ALLOCATABLE :: rmm5,rmm15,rmm13,
      >   bcoef, suma
       real*8, dimension (:,:), allocatable :: fock,fockm,rho,!,FP_PF,
-=======
-       real*8, dimension (:,:), ALLOCATABLE ::xnano,znano
-       real*8, dimension (:), ALLOCATABLE :: rmm5,rmm15,
-     >   bcoef, suma, FP_PFv
-      real*8, dimension (:,:), allocatable :: fock,fockm,rho,FP_PF,
->>>>>>> ea800f62
      >   FP_PFm,EMAT,Y,Ytrans,Xtrans,rho1,EMAT2
 c
        integer ndiist
@@ -156,12 +149,9 @@
         nnpd(nuc(iikk))=iikk
       enddo
 
-<<<<<<< HEAD
       ! get MM pointers in g2g
       call g2g_mm_init(nsol,r,pc)
 
-=======
->>>>>>> ea800f62
 c
 c -Create integration grid for XC here
 c -Assign points to groups (spheres/cubes)
@@ -200,7 +190,7 @@
 c S = YY^T ; X = (Y^-1)^T
 c => (X^T)SX = 1
 c
-      docholesky=.false.
+      docholesky=.true.!.false.
       call g2g_timer_start('cholesky')
 
       IF (docholesky) THEN
@@ -437,16 +427,12 @@
         call TD()
         return
       endif
-<<<<<<< HEAD
 c 
 c Precalculate two-index (density basis) "G" matrix used in density fitting
 c here (S_ij in Dunlap, et al JCP 71(8) 1979) into RMM(M7)
 c Also, pre-calculate G^-1 if G is not ill-conditioned into RMM(M9)
 c
-      call int22()
-=======
       call int2()
->>>>>>> ea800f62
 c
 **
 c
@@ -1141,40 +1127,6 @@
 c u in Debyes
       endif
 c
-<<<<<<< HEAD
-c calculates Mulliken poputations
-c       if (ipop.eq.1) then
-      
-      ! call int1 again to recalculate overlap (for Mulliken charges)
-      call int1(En)
-c
-c--------------------------------------------------------------
-      do n=1,natom
-        q(n)=Iz(n)
-      enddo
-c
-      do i=1,M
-        do j=1,i-1
-          kk=i+(M2-j)*(j-1)/2
-          t0=RMM(kk)*RMM(M5+kk-1)/2.D0
-          q(Nuc(i))=q(Nuc(i))-t0
-        enddo
-c
-        kk=i+(M2-i)*(i-1)/2
-        t0=RMM(kk)*RMM(M5+kk-1)
-        q(Nuc(i))=q(Nuc(i))-t0
-c
-        do j=i+1,M
-          kk=j+(M2-i)*(i-1)/2
-          t0=RMM(kk)*RMM(M5+kk-1)/2.D0
-          q(Nuc(i))=q(Nuc(i))-t0
-        enddo
-      enddo
-c
-      write(85,*) 'MULLIKEN POPULATION ANALYSIS'
-      write(85,770)
-=======
->>>>>>> ea800f62
 
 
 
@@ -1279,13 +1231,8 @@
   88  format(5(2x,f8.5))
   45  format(E15.6E4)
   91  format(F14.7,4x,F14.7)
-<<<<<<< HEAD
-c
-      call g2g_timer_stop('SCF');
+c
+      !call g2g_timer_stop('SCF');
       return
       end
-C  -------------------------
-=======
-      return;end subroutine
-!%%%%%%%%%%%%%%%%%%%%%%%%%%%%%%%%%%%%%%%%%%%%%%%%%%%%%%%%%%%%%%%%%%%%!
->>>>>>> ea800f62
+C  -------------------------