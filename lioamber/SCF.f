--- conflicted
+++ resolved
@@ -1012,14 +1012,9 @@
        LWORK=work(1)
       LIWORK=IWORK(1)
 
-<<<<<<< HEAD
-       if(allocated(WORK2))  deallocate (WORK2)
-       if(allocated(IWORK2)) deallocate (IWORK2)
-=======
       if(allocated(WORK2)) deallocate (WORK2)
       if(allocated(IWORK2)) deallocate (IWORK2)
 
->>>>>>> 54f32f1c
        allocate (WORK2(LWORK),IWORK2(LIWORK))
 
 
