--- conflicted
+++ resolved
@@ -501,13 +501,8 @@
 c (applied to MO basis indices)
          call int3mem() 
 c Small elements of t_i put into single-precision cools here
-<<<<<<< HEAD
 c         call int3mems()
-         call g2g_timer_stop('int3mem')
-=======
-         call int3mems()
          call g2g_timer_stop('Coulomb precalc')
->>>>>>> c7ec2115
       endif
 ****
 c---------------------------------------------------------------------
