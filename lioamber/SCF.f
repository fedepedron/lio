--- conflicted
+++ resolved
@@ -30,41 +30,13 @@
       REAL*8,ALLOCATABLE :: MatrixVec(:),TestMatrix(:)
 
       call g2g_timer_start('SCF')
-<<<<<<< HEAD
  
-=======
-      just_int3n = .false.
-      alloqueo = .true.
-      ematalloc=.false.
-      hagodiis=.false.
-c     if(verbose)  write(6,*) 'ntatom',ntatom,nsol,natom
-
->>>>>>> 91754884
 c------------------------------------------------------------------
 c
 c Pointers
 c
-<<<<<<< HEAD
 c first P
-=======
-c chequeo -----------
-c
-      Ndens=1
-c---------------------
-c       write(*,*) 'M=',M
-      allocate (znano(M,M),xnano(M,M))
-       
-      npas=npas+1       
-      E=0.0D0
-      E1=0.0D0
-      En=0.0D0
-      E2=0.0D0
-      Es=0.0D0
-      
-      ngeo=ngeo+1
-
-      sq2=sqrt(2.D0)
->>>>>>> 91754884
+
       MM=M*(M+1)/2 
       MM2=M**2
       MMd=Md*(Md+1)/2
@@ -114,18 +86,12 @@
       ngeo=ngeo+1
 
       Nel=2*NCO+Nunp
-<<<<<<< HEAD
 
       sq2=sqrt(2.D0)
 
       Ndens=1
       npas=npas+1
   
-=======
-c
-      allocate(rmm5(MM),rmm13(m),rmm15(mm))
-c
->>>>>>> 91754884
       good=1.00D0
       niter=0
       D1=1.D0
@@ -133,14 +99,6 @@
       DAMP0=GOLD
       DAMP=DAMP0
 c
-<<<<<<< HEAD
-       Qc=0.0D0
-       do 99 i=1,natom
-         Qc=Qc+Iz(i)
- 99    continue
-       Qc=Qc-Nel
-       Qc2=Qc**2
-=======
       Qc=0.0D0
       do i=1,natom
        Qc=Qc+Iz(i)
@@ -148,7 +106,6 @@
       Qc=Qc-Nel
       Qc2=Qc**2
 
->>>>>>> 91754884
 C----------------------------------------
 c Para hacer lineal la integral de 2 electrone con lista de vecinos. Nano
   
@@ -169,18 +126,6 @@
         enddo
       enddo
 
-<<<<<<< HEAD
-       do iij=nshell(0),1,-1
-         nnps(nuc(iij))=iij
-       enddo
-       do iik=nshell(0)+nshell(1),nshell(0)+1,-1
-         nnpp(nuc(iik))=iik
-       enddo
-
-       do iikk=M,nshell(0)+nshell(1)+1,-1
-         nnpd(nuc(iikk))=iikk
-       enddo
-=======
       do iij=nshell(0),1,-1
         nnps(nuc(iij))=iij
       enddo
@@ -192,91 +137,29 @@
       do iikk=M,nshell(0)+nshell(1)+1,-1
         nnpd(nuc(iikk))=iikk
       enddo
->>>>>>> 91754884
 
       call g2g_reload_atom_positions(igrid2)
 
       if (predcoef.and.npas.gt.3) then
         if (.not.OPEN) then
-<<<<<<< HEAD
-c           rewind 84
-          if(verbose) write(*,*) 'prediciendo densidad'
-            do i=1,MM
-              RMM(i)=(3*old1(i))-(3*old2(i))+(old3(i))
-
-c             write(84,346) old1(i),old2(i),old3(i),RMM(i)
-            enddo
-        endif
-      endif
-c
-c H H core, 1 electron matrix elements
-c
-      call int1(En)
-c
-c -- SOLVENT CASE --------------------------------------
-=======
           if(verbose) write(*,*) 'prediciendo densidad'
           do i=1,MM
             RMM(i)=(3*old1(i))-(3*old2(i))+(old3(i))
           enddo
          endif
        endif
-        
+c
+c H H core, 1 electron matrix elements
+c        
       call int1(En)
->>>>>>> 91754884
+c
+c
+     
       if(nsol.gt.0) then
         call g2g_timer_start('intsol')
         call intsol(E1s,Ens,.true.)
         call g2g_timer_stop('intsol')
       endif
-<<<<<<< HEAD
-c-------------------------------------------------------
-c E1 Energia monoelectronica
-c
-      E1=0.D0
-      do 302 k=1,MM
- 302    E1=E1+RMM(k)*RMM(M11+k-1)
-
-c
-c Diagonalization of S matrix, after this is not needed anymore
-c
-       docholesky=.true.
-
-       IF (docholesky) THEN
-         call g2g_timer_start('cholesky')
-         PRINT*,'DOING CHOLESKY'
-         ALLOCATE(MatrixVec(MM))
-         DO iii=1,MM
-           MatrixVec(iii)=RMM(M5+iii-1)
-         ENDDO
-
-         CALL DPPTRF('L',M,MatrixVec,ErrID)
-         PRINT*,ErrID
-         ALLOCATE(Y(M,M),Ytrans(M,M))
-         DO iii=1,M;DO jjj=1,M
-           Y(iii,jjj)=0
-           IF (jjj.LE.iii) THEN
-             Y(iii,jjj)=MatrixVec(iii+(2*M-jjj)*(jjj-1)/2)
-           ENDIF
-           Ytrans(jjj,iii)=Y(iii,jjj)
-         ENDDO;ENDDO
-
-         CALL DTPTRI('L','N',M,MatrixVec,ErrID)
-         PRINT*,ErrID
-         ALLOCATE(Xtrans(M,M))
-         DO iii=1,M;DO jjj=1,M
-           Xtrans(iii,jjj)=0
-           IF (jjj.LE.iii) THEN
-             Xtrans(iii,jjj)=MatrixVec(iii+(2*M-jjj)*(jjj-1)/2)
-           ENDIF
-           X(jjj,iii)=Xtrans(iii,jjj)
-         ENDDO;ENDDO
-
-         DEALLOCATE(MatrixVec)
-         PRINT*,'CHOLESKY DONE'
-         call g2g_timer_stop('cholesky')
-       ELSE
-=======
 c
 c test ---------------------------------------------------------
       E1=0.D0
@@ -287,8 +170,8 @@
 c Diagonalization of S matrix, after this is not needed anymore
 c
       docholesky=.true.
-      call g2g_timer_start('cholesky')
       IF (docholesky) THEN
+        call g2g_timer_start('cholesky')
         PRINT*,'DOING CHOLESKY'
         ALLOCATE(MatrixVec(MM))
         DO iii=1,MM
@@ -319,9 +202,8 @@
 
         DEALLOCATE(MatrixVec)
         PRINT*,'CHOLESKY DONE'
+        call g2g_timer_start('cholesky')
       ELSE
->>>>>>> 91754884
-
 
 c ESSL OPTION ------------------------------------------
          do i=1,MM
@@ -333,18 +215,13 @@
 c
 c LAPACK OPTION -----------------------------------------
 #ifdef pack
-<<<<<<< HEAD
          call dspev('V','L',M,RMM5,RMM13,X,M,RMM15,info)
-=======
-        call dspev('V','L',M,RMM5,RMM13,X,M,RMM15,info)
->>>>>>> 91754884
 #endif
 c-----------------------------------------------------------
 c 
 c LINEAR DEPENDENCY ELIMINATION
         allocate (Y(M,M),Ytrans(M,M),Xtrans(M,M))
 c
-<<<<<<< HEAD
          do i=1,MM
            RMM(M5+i-1)=rmm5(i)
          enddo
@@ -369,77 +246,12 @@
            enddo
          enddo
        ENDIF                   
-=======
-        do i=1,MM
-          RMM(M5+i-1)=rmm5(i)
-c          write(56,*) RMM(M15+1)
-        enddo
-
-        do j=1,M
-          RMM(M13+j-1)=rmm13(j)
-          if (RMM(M13+j-1).lt.1.0D-06) then
-            write(*,*) 'LINEAR DEPENDENCY DETECTED'
-            do i=1,M
-              X(i,j)=0.0D0
-              Y(i,j)=0.0D0
-            enddo  
-          else
-            do i=1,M
-              X(i,j)=X(i,j)/sqrt(RMM(M13+j-1))
-              Y(i,j)=X(i,j)*(RMM(M13+j-1))
-            enddo  
-          endif
-         enddo
-         
-         do i=1,M
-            do j=1,M
-              Ytrans(i,j)=Y(j,i)
-              Xtrans(i,j)=X(j,i)   
-            enddo
-         enddo
-
-       ENDIF                   
-
-       call g2g_timer_stop('cholesky')
-
->>>>>>> 91754884
 c
 c ======>>>>>> CASE OF NO STARTING GUESS PROVIDED,  <<<<<=========
 c   1 E FOCK MATRIX USED
 c
       if((.not.ATRHO).and.(.not.VCINP).and.primera) then
         primera=.false.
-<<<<<<< HEAD
-        do 220 i=1,M
-          do 220 j=1,M
-            X(i,M+j)=0.D0
-            do 222 k=1,j
-            X(i,M+j)=X(i,M+j)+X(k,i)*RMM(M11+j+(M2-k)*(k-1)/2-1)
-  222       continue
-c
-            do 223 k=j+1,M
-  223       X(i,M+j)=X(i,M+j)+X(k,i)*RMM(M11+k+(M2-j)*(j-1)/2-1)
-c
-  220   continue
-c
-
-c Start use of RMM(M5) as Fock matrix (F')
-
-        kk=0
-        do 230 j=1,M
-          do 230 i=j,M
-            kk=kk+1
-            RMM(M5+kk-1)=0.D0
-            do 232 k=1,M
- 232          RMM(M5+kk-1)=RMM(M5+kk-1)+X(i,M+k)*X(k,j)
- 230    continue
-c
-c diagonalization now
-c
-        do 249 i=1,M
-          RMM(M15+i-1)=0.D0
- 249      RMM(M13+i-1)=0.D0
-=======
         do i=1,M
           do j=1,M
             X(i,M+j)=0.D0
@@ -471,19 +283,12 @@
           RMM(M15+i-1)=0.D0
           RMM(M13+i-1)=0.D0
         enddo
->>>>>>> 91754884
 c
 c ESSL OPTION
 c
         do i=1,MM
-<<<<<<< HEAD
-            rmm5(i)=RMM(M5+i-1)
-	enddo
-
-=======
           rmm5(i)=RMM(M5+i-1)
         enddo
->>>>>>> 91754884
         rmm15=0
         rmm13=0       
         xnano=0
@@ -495,35 +300,16 @@
 c
         call dspev('V','L',M,RMM5,RMM13,Xnano,M,RMM15,info)
 #endif
-<<<<<<< HEAD
-c-----------------------------------------------------------
         do i =1,M
           do j=1,M
             X(i,M+j)=xnano(i,j)
           enddo
         enddo
-
-=======
-        do i =1,M
-          do j=1,M
-            X(i,M+j)=xnano(i,j)
-          enddo
-        enddo
 c-----------------------------------------------------------
->>>>>>> 91754884
         do i=1,MM
           RMM(M5+i-1)=rmm5(i)
         enddo
 
-<<<<<<< HEAD
-        do 250 i=1,M
-          do 250 j=1,M
-c
-            X(i,M2+j)=0.D0
-            do 252 k=1,M
-  252       X(i,M2+j)=X(i,M2+j) + X(i,k)*X(k,M+j)
-  250   continue
-=======
         do i=1,M
           do j=1,M
             X(i,M2+j)=0.D0
@@ -532,34 +318,11 @@
             enddo
           enddo
         enddo
->>>>>>> 91754884
 c
 c Density Matrix
 c
         kk=0
 c
-<<<<<<< HEAD
-        do 261 k=1,NCO
-          do 261 i=1,M
-            kk=kk+1
- 261        RMM(M18+kk-1)=X(i,M2+k)
-c
-        kk=0
-        do 330 j=1,M
-          do 330 i=j,M
-            kk=kk+1
-            RMM(kk)=0.D0
-c
-            if(i.eq.j) then
-              ff=2.D0
-            else
-              ff=4.D0
-            endif
-c
-            do 330 k=1,NCO
-              RMM(kk)=RMM(kk)+ff*X(i,M2+k)*X(j,M2+k)
- 330    continue
-=======
         do k=1,NCO
           do i=1,M
             kk=kk+1
@@ -584,7 +347,6 @@
             enddo
           enddo
         enddo
->>>>>>> 91754884
 c
       endif
 c
@@ -594,12 +356,7 @@
       if ((timedep.eq.1).and.(tdrestart)) then
         call TD()
         return
-<<<<<<< HEAD
-        endif
-
-=======
-      endif
->>>>>>> 91754884
+      endif
       call int22()
 c
 **
@@ -658,15 +415,11 @@
         call g2g_timer_start('actualiza rmm')
 c----------------------------------------------------------------
 c E1 includes solvent 1 electron contributions
-<<<<<<< HEAD
-        do 303 k=1,MM
- 303     E1=E1+RMM(k)*RMM(M11+k-1)
-=======
+c
         do k=1,MM
          E1=E1+RMM(k)*RMM(M11+k-1)
         enddo
 c
->>>>>>> 91754884
 c
 c now, we know S matrix, and F matrix, and E for a given P
 c 1) diagonalize S, get X=U s^(-1/2)
@@ -683,40 +436,14 @@
 c test damping on Fock matrix
 c
 c      DAMP=gold
-<<<<<<< HEAD
-        if (niter.eq.1) then
-          DAMP=0.0D0
-        endif
-=======
       if (niter.eq.1) then
         DAMP=0.0D0
       endif
->>>>>>> 91754884
 
         if (DIIS) then
 c--------------Pasamos matriz de densidad a base ON, antes copio la matriz densidad en la matriz rho------
 c aca vamos a tener que dividir por dos los terminos no diagonales
 c ACA TAMOS write(*,*) 'TAMOS ACAAAAAAAAAAAAAAAAAAAAAAAAAAAAAAAAAAAAAAAAA'
-<<<<<<< HEAD
-          do j=1,M
- 
-            do k=1,j
-              if (j.eq.k) then
-                rho(j,k)=RMM(j+(M2-k)*(k-1)/2)
-              else
-                rho(j,k)=(RMM(j+(M2-k)*(k-1)/2))/2
-              endif
-            enddo
-c
-            do k=j+1,M
-              rho(j,k)=RMM(k+(M2-j)*(j-1)/2)/2
-            enddo
-c
-          enddo
-
-          call matmulnano(rho,Y,rho1,M)
-          rho=rho1
-=======
         do j=1,M
           do k=1,j
             if (j.eq.k) then
@@ -733,25 +460,10 @@
 
         call matmulnano(rho,Y,rho1,M)
         rho=rho1
->>>>>>> 91754884
 c 
 c------------Ahora tenemos rho transformado en la base ON y en forma cuadrada-----------------------------
 c-------------------------Escritura de fock cuadrada--------------------------------------
 c-----------Parte de abajo a la izquierda(incluyendo terminos diagonales)-----------------
-<<<<<<< HEAD
-          do j=1,M
-            do k=1,j
-              fock(j,k)=RMM(M5+j+(M2-k)*(k-1)/2-1)
-            enddo
-c-----------Parte de arriba a la derecha de la matriz (sin incluir terminos diagonales)---
-            do k=j+1,M
-              fock(j,k)=RMM(M5+k+(M2-j)*(j-1)/2-1)
-            enddo
-          enddo
-
-          call matmulnano(fock,X,rho1,M)
-          fock=rho1                     ! RHO1 lo uso como scratch
-=======
         do j=1,M
           do k=1,j
             fock(j,k)=RMM(M5+j+(M2-k)*(k-1)/2-1)
@@ -764,19 +476,11 @@
 
         call matmulnano(fock,X,rho1,M)
         fock=rho1                     ! RHO1 lo uso como scratch
->>>>>>> 91754884
 
 c--------------En este punto ya tenemos F transformada en base de ON y en su forma cuadrada-----
 c--------------Acumulamos las matrices de fock (ver si está bien)-------------------------------
 c--------fockm es la matriz que va a acumular en sus col. sucesivas matrices de fockes----------
 
-<<<<<<< HEAD
-          do j=1,ndiis-1
-            do i=1,MM
-              fockm(i,j)=fockm(i,j+1)
-            enddo
-          enddo
-=======
       do j=1,ndiis-1
         do i=1,MM
           fockm(i,j)=fockm(i,j+1)
@@ -789,39 +493,11 @@
          fockm(i,ndiis)=fock(j,k)
         enddo
       enddo
->>>>>>> 91754884
-
-          do j=1,M
-            do k=1,j
-              i=j+(M2-k)*(k-1)/2
-              fockm(i,ndiis)=fock(j,k)
-            enddo
-          enddo
-c---------------------------------------------------------------------------------
 
 c--rho(j,k) y fock(j,k) son las matrices densidad y de fock respect (forma cuadrada)--
 
 c---------Calculo de conmutadores [F,P]-------------------------------------------
  
-<<<<<<< HEAD
-          call conmut(fock,rho,FP_PF,M)
-
-c---------Pasar Conmutador a vector (guardamos la media matriz de abajo)------------------------------------------------
-c#######OJO, SAQUE EL -1########
-          do j=1,M
-            do k=1,j
-              FP_PFv(j+(M2-k)*(k-1)/2)=FP_PF(j,k)
-            enddo
-          enddo
-c----------Acumulamos en las columnas de FP_PFm los sucesivos conmutadores----------
-          do j=1,ndiis-1
-            do i=1,MM
-              FP_PFm(i,j)=FP_PFm(i,j+1)
-            enddo
-          enddo
-
-          do i=1,MM
-=======
        call conmut(fock,rho,FP_PF,M)
 
 c---------Pasar Conmutador a vector (guardamos la media matriz de abajo)------------------------------------------------
@@ -838,7 +514,6 @@
            enddo
          enddo
          do i=1,MM
->>>>>>> 91754884
             FP_PFm(i,ndiis)=FP_PFv(i)
           enddo
         endif
@@ -848,15 +523,6 @@
           hagodiis=.true.
         endif
 
-<<<<<<< HEAD
-        if(.not.hagodiis) then
-          if(niter.ge.2) then
-            do 135 k=1,MM
-              kk=M5+k-1
-              kk2=M3+k-1
- 135          RMM(kk)=(RMM(kk)+DAMP*RMM(kk2))/(1.D0+DAMP)
-          endif
-=======
       if(.not.hagodiis) then
         if(niter.ge.2) then
           do k=1,MM
@@ -865,62 +531,17 @@
             RMM(kk)=(RMM(kk)+DAMP*RMM(kk2))/(1.D0+DAMP)
           enddo
         endif
->>>>>>> 91754884
         
 c the newly constructed damped matrix is stored, for next iteration
 c in RMM(M3)
 c
-<<<<<<< HEAD
-          do 137 k=1,MM
-            kk=M5+k-1
-            kk2=M3+k-1
- 137        RMM(kk2)=RMM(kk)
-c
-c calculates F'=Xt F X
-c
-          do i=1,M
-            do j=1,M
-               X(i,M+j)=0.D0
-               xnano(i,j)=X(j,i)
-            enddo
-          enddo
-
-          do 20 j=1,M
-            do i=1,M
-              X(i,M+j)=0.D0
-            enddo
-            do 22 k=1,j
-              do 22 i=1,M
-                X(i,M+j)=X(i,M+j)+Xnano(i,k)*RMM(M5+j+(M2-k)*(k-1)/2-1)
-  22        continue
-c
-            do 23 k=j+1,M
-              do 23 i=1,M
-  23            X(i,M+j)=X(i,M+j)+Xnano(i,k)*RMM(M5+k+(M2-j)*(j-1)/2-1)
-c
-  20      continue
-c
-          kk=0
-          do i=1,M
-            do k=1,M
-              xnano(k,i)=X(i,M+k)
-            enddo
-          enddo
-        
-          do 30 j=1,M
-            do 30 i=j,M
-              kk=kk+1
-              RMM(M5+kk-1)=0.D0
-              do 32 k=1,M
- 32             RMM(M5+kk-1)=RMM(M5+kk-1)+Xnano(k,i)*X(k,j)
- 30       continue
-        endif
-=======
         do k=1,MM
           kk=M5+k-1
           kk2=M3+k-1
           RMM(kk2)=RMM(kk)
         enddo
+c
+c calculates F'=Xt F X
 c
         do i=1,M
           do j=1,M
@@ -964,32 +585,21 @@
           enddo
         enddo
        endif
->>>>>>> 91754884
 c
 c now F contains transformed F
 c diagonalization now
 c
-<<<<<<< HEAD
-=======
-        do i=1,M
-         RMM(M15+i-1)=0.D0
-         RMM(M13+i-1)=0.D0
-        enddo
-c
->>>>>>> 91754884
 c---- LEVEL SHIFT 
 c
 c        if (SHFT) then
 c       shi=shi*0.99
 c adition of level shifts
 c constant to diagonal (virtual) elements
-<<<<<<< HEAD
 c          do i=NCO+1,M
 c            ii=i+(i-1)*(M2-i)/2
 c            RMM(M5+ii-1)=RMM(M5+ii-1)+shi
 c          enddo
 c        endif
-
 c----------Si hagodiis(ver mas arriba) es true entonces sigo-----------------------
 c        write(*,*) 'good < dgtrig DIIS!!! PARA LA SIGUIENTE ITERACION'
 
@@ -1002,25 +612,6 @@
         
           if(niter.gt.1.and.niter.le.ndiis) then     
           
-=======
-         do i=NCO+1,M
-          ii=i+(i-1)*(M2-i)/2
-          RMM(M5+ii-1)=RMM(M5+ii-1)+shi
-         enddo
-       endif
-
-       call g2g_timer_stop('actualiza rmm')
-     
-c----------Si hagodiis(ver mas arriba) es true entonces sigo-----------------------
-c        write(*,*) 'good < dgtrig DIIS!!! PARA LA SIGUIENTE ITERACION'
-       call g2g_timer_start('diis')
-c--------Pasar columnas de FP_PFm a matrices y multiplicarlas y escribir EMAT-------
-
-        if(DIIS) then
-          deallocate(EMAT)
-          allocate(EMAT(ndiist+1,ndiist+1))
-          if(niter.gt.1.and.niter.le.ndiis) then     
->>>>>>> 91754884
             EMAT=0
             do k=1,ndiist-1
               do kk=1,ndiist-1
@@ -1028,62 +619,13 @@
               enddo
             enddo
             deallocate (EMAT2)
-<<<<<<< HEAD
-          
           elseif(niter.gt.ndiis) then
-
-=======
-          elseif(niter.gt.ndiis) then
->>>>>>> 91754884
             do k=1,ndiist-1
               do kk=1,ndiist-1
                 EMAT(K,KK)=EMAT2(K+1,KK+1)
               enddo
             enddo
             deallocate (EMAT2)
-<<<<<<< HEAD
-
-          endif
-
-          k=ndiist
-          do kk=1,ndiist
-            kknueva=kk+(ndiis-ndiist)
-c-------Escribimos en xnano y znano dos conmutadores de distintas iteraciones------
-            do i=1,M
-              do j=1,i
-                xnano(i,j)=FP_PFm(i+(M2-j)*(j-1)/2,ndiis)
-                znano(i,j)=FP_PFm(i+(M2-j)*(j-1)/2,kknueva)
-              enddo
-              do j=i+1,M
-                xnano(i,j)=FP_PFm(j+(M2-i)*(i-1)/2,ndiis)
-                znano(i,j)=FP_PFm(j+(M2-i)*(i-1)/2,kknueva)
-              enddo
-            enddo
-
-            call matmuldiag(xnano,znano,rho1,M)
-c              xnano=matmul(xnano,znano)
-
-            EMAT(ndiist,kk)=0.
-            if(kk.ne.ndiist) EMAT(kk,ndiist)=0.
-            do l=1,M
-              EMAT(ndiist,kk)=EMAT(ndiist,kk)+rho1(l,l)
-              if (kk.ne.ndiist) then
-                EMAT(kk,ndiist)=EMAT(ndiist,kk)
-              endif
-            enddo
-          enddo
-
-          do i=1,ndiist
-            EMAT(i,ndiist+1)= -1.0
-            EMAT(ndiist+1,i)= -1.0
-          enddo
-          EMAT(ndiist+1, ndiist+1)= 0.0
-
-          allocate(EMAT2(ndiist+1,ndiist+1))
-          EMAT2=EMAT
-          ematalloct=.true.
-c
-=======
           endif
 
         k=ndiist
@@ -1123,7 +665,6 @@
         allocate(EMAT2(ndiist+1,ndiist+1))
         EMAT2=EMAT
         ematalloct=.true.
->>>>>>> 91754884
 c********************************************************************
 c   THE MATRIX EMAT SHOULD HAVE FORM
 c
@@ -1139,35 +680,20 @@
 c
 c********************************************************************
 c-----Pasamos a resolver con DGELS el problema EMAT*ci=bcoef-------
-<<<<<<< HEAD
-          if (hagodiis) then
-            do i=1,ndiist
-              bcoef(i)=0
-            enddo
-            bcoef(ndiist+1)=-1
-=======
       if (hagodiis) then
         do i=1,ndiist
           bcoef(i)=0
         enddo
         bcoef(ndiist+1)=-1
->>>>>>> 91754884
 
 c----------Cálculo de parámetro optimo para DGELS-------------------
 *
 *
-<<<<<<< HEAD
-            LWORK = -1
-            CALL DGELS( 'No transpose',ndiist+1, ndiist+1, 1, EMAT, 
-     >                 ndiist+1, bcoef, ndiist+1, WORK, LWORK, INFO )
-            LWORK = MIN( 1000, INT( WORK( 1 ) ) )
-=======
         LWORK = -1
       CALL DGELS( 'No transpose',ndiist+1, ndiist+1, 1, EMAT, ndiist+1,
      > bcoef, ndiist+1, WORK, LWORK, INFO )
         LWORK = MIN( 1000, INT( WORK( 1 ) ) )
 
->>>>>>> 91754884
 
 c-----Resuelve la ecuación A*X = B. (EMAT*ci=bcoef). La solución la escribe en bcoef------
 
@@ -1176,33 +702,7 @@
 
 c--------Construccion de la "nueva" matriz de fock como cl de las anteriores--------------
 c--------Eventualmente se puede probar con la matriz densidad-----------------------------
-<<<<<<< HEAD
-            suma=0
 c       
-            do j=1,ndiist
-              jnuevo=j+(ndiis-ndiist)
-              do i=1,MM
-                suma(i)=suma(i)+bcoef(j)*fockm(i,jnuevo)
-              enddo
-            enddo
-
-            do i=1,MM
-              RMM(M5+i-1)=suma(i)
-            enddo
-
-          endif
-          call g2g_timer_stop('diis')
-        endif
-
-        call g2g_timer_stop('actualiza rmm')
-
-c now F contains transformed F
-c diagonalization now
-c
-        do 49 i=1,M
-          RMM(M15+i-1)=0.D0
- 49       RMM(M13+i-1)=0.D0
-=======
          suma=0
           do j=1,ndiist
             jnuevo=j+(ndiis-ndiist)
@@ -1216,7 +716,6 @@
           call g2g_timer_stop('diis')
         endif
       endif
->>>>>>> 91754884
 
 c ESSL OPTION ---------------------------------------------------
         call g2g_timer_start('dspev')
@@ -1234,7 +733,6 @@
 c diagonalization now
 c
 c new coefficients
-<<<<<<< HEAD
 
         call g2g_timer_start('coeff')
 
@@ -1254,11 +752,7 @@
  
 
         call g2g_timer_stop('coeff') 
-c<<<<<========================================
-c<<<<<========================================
-
-        call g2g_timer_start('otras cosas')
-=======
+    
       do i=1,M
         do k=1,M
           xnano(i,k)=X(k,i)
@@ -1276,39 +770,19 @@
  
       call g2g_timer_stop('coeff') 
       call g2g_timer_start('otras cosas')
->>>>>>> 91754884
-c
-c --- For the first iteration, damping on density matrix 
-c Important for the case of strating guess of AO
-c
-<<<<<<< HEAD
-        kk=0
-        do 61 k=1,NCO
-          do 61 i=1,M
-          kk=kk+1
- 61       RMM(M18+kk-1)=X(i,M2+k)
-=======
       kk=0
+
       do k=1,NCO
         do i=1,M
           kk=kk+1
           RMM(M18+kk-1)=X(i,M2+k)
         enddo
       enddo
->>>>>>> 91754884
 c
 c Construction of new density matrix and comparison with old one
 c
-<<<<<<< HEAD
-        kk=0
-        good=0.0D0
-c
-        do 130 j=1,M
-          do 130 i=j,M
-            kk=kk+1
-            tmp=RMM(kk)
-            RMM(kk)=0.
-=======
+      kk=0
+c
       do j=1,M
         do i=j,M
           kk=kk+1
@@ -1330,53 +804,12 @@
           good=good+del**2
         enddo
       enddo
->>>>>>> 91754884
-c
-            if(i.eq.j) then
-              ff=2.D0
-            else
-              ff=4.D0
-            endif
-            do 139 k=1,NCO
-              RMM(kk)=RMM(kk)+ff*X(i,M2+k)*X(j,M2+k)
- 139        continue
-            
-            del=RMM(kk)-tmp
-            if (i.ne.j) then
-              del=del*sq2
-            endif
-            good=good+del**2
- 130    continue
-c
-        good=sqrt(good)/float(M)
+c
+      good=sqrt(good)/float(M)
 
 c        if (SHFT) then
 c Level Shifting
-<<<<<<< HEAD
-c          do 141 i=1,M
-c            do 141 j=1,M
-c              X(i,j)=X(i,M2+j)
-c 141      continue
-c        endif
-c
-c        if (SHFT) then
-c          DAMP=0.0D0
-c        endif
-*
-c--- Damping factor update - 
-        DAMP=DAMP0
-        IDAMP=0
-        if (IDAMP.EQ.1) then
-          DAMP=DAMP0
-          if (abs(D1).lt.1.D-5) then
-            fac=dmax1(0.90D0,abs(D1/D2))
-            fac=dmin1(fac,1.1D0)
-            DAMP=DAMP0*fac
-          endif
-c
-          E=E1+E2+En
-          E=E+Es
-=======
+        
         do i=1,M
           do j=1,M
             X(i,j)=X(i,M2+j)
@@ -1401,12 +834,10 @@
 c
         E=E1+E2+En
         E=E+Es
->>>>>>> 91754884
 c
           D2=D1
           D1=(E-E0)
 c
-<<<<<<< HEAD
           E0=E
           DAMP0=DAMP
         endif
@@ -1416,39 +847,20 @@
 c
         call g2g_timer_stop('otras cosas')
 
-c       if(verbose) write(6,*) 'iter',niter,'QM Energy=',E+Ex
-        write(*,300) niter,DAMP,E
-        write(*,"(A,X,F23.16,X,F23.16,X,F23.16,X,F23.16,X,F23.16)")
-     >         'En,E1,E2,Ex,Etotal',En,E1,E2,Ex,E1+E2+En+Ex
+c       if(verbose) 
+          write(6,*) 'iter',niter,'QM Energy=',E+Ex
+          write(*,300) niter,DAMP,E
+          write(*,"(A,X,F23.16,X,F23.16,X,F23.16,X,F23.16,X,F23.16)")
+     >           'En,E1,E2,Ex,Etotal',En,E1,E2,Ex,E1+E2+En+Ex
+        endif
 c
         call g2g_timer_stop('Total iter')
  999  continue
-c 995   continue
-=======
-        E0=E
-        DAMP0=DAMP
-      endif
-c
-      E=E1+E2+En
-      E=E+Es
-c
-c
-      call g2g_timer_stop('otras cosas')
-
-      if(verbose) write(6,*) 'iter',niter,'QM Energy=',E+Ex
-c
-      call g2g_timer_stop('Total iter')
- 999   continue
->>>>>>> 91754884
 
       if (niter.ge.NMAX) then
         write(6,*) 'NO CONVERGENCE AT ',NMAX,' ITERATIONS'
         noconverge=noconverge + 1
         converge=0
-<<<<<<< HEAD
-c       goto 995
-=======
->>>>>>> 91754884
       else
         write(6,*) 'CONVERGED AT',niter,'ITERATIONS'
         noconverge = 0
@@ -1458,11 +870,7 @@
       old3=old2
 
       old2=old1
-<<<<<<< HEAD
-c      write(*,*) 'good final',good
-=======
 c        write(*,*) 'good final',good
->>>>>>> 91754884
 
       do i=1,MM
         old1(i)=RMM(i)
@@ -1472,37 +880,23 @@
         write(6,*)  'stop fon not convergion 4 times'
         stop
       endif
-<<<<<<< HEAD
-=======
-
->>>>>>> 91754884
 c
 c -- SOLVENT CASE --------------------------------------
-c      if (sol) then
+c     if (sol) then
       if(nsol.gt.0) then  
         call g2g_timer_start('intsol 2')
-<<<<<<< HEAD
       
-=======
-      if(nsol.gt.0) then
->>>>>>> 91754884
-        call intsol(E1s,Ens,.false.)
-c        write(*,*) 'cosillas',E1s,Ens
-
-        call g2g_timer_stop('intsol 2')
-      endif
-c      call mmsol(natom,Nsol,natsol,Iz,pc,r,Em,Rm,Es)
-      Es=Es+E1s+Ens
-<<<<<<< HEAD
-
-=======
-c     endif
->>>>>>> 91754884
+        if(nsol.gt.0) then
+          call intsol(E1s,Ens,.false.)
+c         write(*,*) 'cosillas',E1s,Ens
+
+          call g2g_timer_stop('intsol 2')
+        endif
+c       call mmsol(natom,Nsol,natsol,Iz,pc,r,Em,Rm,Es)
+        Es=Es+E1s+Ens
+      endif
 c--------------------------------------------------------------
       if (GRAD) then
-c         if (sol) then
-c         endif
-c         call g2g_timer_start('exchnum')
 #ifdef G2G
 #ifdef ULTIMA_CPU
         call exchnum(NORM,natom,r,Iz,Nuc,M,ncont,nshell,c,a,RMM,
@@ -1519,15 +913,6 @@
 #else
 #endif       
 #endif
-<<<<<<< HEAD
-         E=E1+E2+En+Ens+Exc
-         if (npas.eq.1) npasw = 0
-         if (npas.gt.npasw) then
-           write(6,*)
-           write(6,600)
-           write(6,610)
-           write(6,620) E1,E2-Ex,En
-=======
         E=E1+E2+En+Ens+Exc
         if (npas.eq.1) npasw = 0
         if (npas.gt.npasw) then
@@ -1535,42 +920,14 @@
           write(6,600)
           write(6,610)
           write(6,620) E1,E2-Ex,En
->>>>>>> 91754884
+
 c         if (sol) then
 c          write(6,615)
 c          write(6,625) Es
 c          write(6,*) 'E SCF = ', E , Exc, Ens
-<<<<<<< HEAD
+          
            npasw=npas+10
-         endif
-c--------------------------------------------------------------
-      else
-        E=E-Ex
-      endif
-c calculation of energy weighted density matrix
-c
-      kk=0
-      do 307 j=1,M
-        do 307 i=j,M
-          kk=kk+1
-          RMM(M15+kk-1)=0.D0
-c
-          if(i.eq.j) then
-            ff=2.D0
-          else
-            ff=4.D0
-          endif
-c
-          do 309 k=1,NCO
-       RMM(M15+kk-1)=RMM(M15+kk-1)-RMM(M13+k-1)*ff*X(i,M2+k)*X(j,M2+k)
- 309      continue
-c
- 307  continue
-c
-=======
-          npasw=npas+10
         endif
-
 
 c--------------------------------------------------------------
        else
@@ -1583,7 +940,6 @@
         do i=j,M
           kk=kk+1
           RMM(M15+kk-1)=0.D0
->>>>>>> 91754884
 c
           if(i.eq.j) then
            ff=2.D0
@@ -1621,28 +977,6 @@
       call int1(En)
 c
 c--------------------------------------------------------------
-<<<<<<< HEAD
-      do n=1,natom
-        q(n)=Iz(n)
-      enddo
-c
-      do i=1,M
-c
-        do j=1,i-1
-          kk=i+(M2-j)*(j-1)/2
-          t0=RMM(kk)*RMM(M5+kk-1)/2.D0
-          q(Nuc(i))=q(Nuc(i))-t0
-        enddo
-c
-        kk=i+(M2-i)*(i-1)/2
-        t0=RMM(kk)*RMM(M5+kk-1)
-        q(Nuc(i))=q(Nuc(i))-t0
-
-        do j=i+1,M
-          kk=j+(M2-i)*(i-1)/2
-          t0=RMM(kk)*RMM(M5+kk-1)/2.D0
-          q(Nuc(i))=q(Nuc(i))-t0
-=======
         do n=1,natom
           q(n)=Iz(n)
         enddo
@@ -1663,17 +997,11 @@
             t0=RMM(kk)*RMM(M5+kk-1)/2.D0
             q(Nuc(i))=q(Nuc(i))-t0
           enddo
->>>>>>> 91754884
-        enddo
-      enddo
-c
-<<<<<<< HEAD
-      write(85,*) 'MULLIKEN POPULATION ANALYSIS'
-      write(85,770)
-=======
+        enddo
+      enddo
+c
         write(85,*) 'MULLIKEN POPULATION ANALYSIS'
         write(85,770)
->>>>>>> 91754884
 
       do n=1,natom
         write(85,760) n,Iz(n),q(n)
@@ -1696,14 +1024,6 @@
 c outputs final  MO ---------------------
 
       rewind 88
-<<<<<<< HEAD
-      do 420 l=1,M
-        do 420 n=1,M    
- 420      X(indexii(l),M+n)=X(l,M2+n)
-c
-      do 225 l=1,M
- 225    write(88,400) (X(l,M+n),n=1,NCO)
-=======
       do l=1,M
         do n=1,M
           X(indexii(l),M+n)=X(l,M2+n)
@@ -1713,7 +1033,6 @@
       do l=1,M
         write(88,400) (X(l,M+n),n=1,NCO)
       enddo
->>>>>>> 91754884
 c-------------------------------------------------
 c writes down MO coefficients and orbital energies
       if(1.gt.2) then
@@ -1733,14 +1052,9 @@
 c      endif
       if(DIIS) then
         deallocate (Y,Ytrans,Xtrans,fock,fockm,rho,FP_PF,FP_PFv,FP_PFm,
-<<<<<<< HEAD
      >              znano,EMAT, bcoef, suma,rho1)
       endif
       
-=======
-     >  znano,EMAT, bcoef, suma,rho1)
-      endif
->>>>>>> 91754884
       deallocate (xnano,rmm5,rmm13,rmm15)
 
       deallocate (kkind,kkinds)
