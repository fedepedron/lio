--- conflicted
+++ resolved
@@ -310,9 +310,9 @@
        endif
 !------------------------------------------------------------------------------!
 ! H H core, 1 electron matrix elements
-<<<<<<< HEAD
-            call int1(En)
-
+      call g2g_timer_sum_start('1-e Fock')
+      call g2g_timer_sum_start('Nuclear attraction')
+      call int1(En)
 
       if (ecpmode) then
           write(*,*) "agrego terminos AAA,AAB a los de 1e"
@@ -327,11 +327,6 @@
       end if
 
 
-
-=======
-      call g2g_timer_sum_start('1-e Fock')
-      call g2g_timer_sum_start('Nuclear attraction')
-      call int1(En)
       call g2g_timer_sum_stop('Nuclear attraction')
       if(nsol.gt.0.or.igpu.ge.4) then
           call g2g_timer_sum_start('QM/MM')
@@ -348,7 +343,6 @@
         endif
           call g2g_timer_sum_stop('QM/MM')
       endif
->>>>>>> b7902082
 !--------------------------------------!
             E1=0.D0
             do k=1,MM
@@ -473,15 +467,6 @@
 !            rho=rho1
 !            rho=basechange(M,Ytrans,rho,Y)
 !--------------------------------------!
-<<<<<<< HEAD
-            call g2g_timer_start('int2')
-            call int2()
-            call g2g_timer_stop('int2')
-            call g2g_timer_start('int3mmem')
-            call int3mem()
-            call g2g_timer_stop('int3mmem')
-!------------------------------------------------------------------------------!
-=======
 c Precalculate three-index (two in MO basis, one in density basis) matrix
 c used in density fitting / Coulomb F element calculation here
 c (t_i in Dunlap)
@@ -508,7 +493,6 @@
             call CUBLAS_FREE(devPtrY)
 #endif
 
->>>>>>> b7902082
             call g2g_timer_stop('inicio')
 !##############################################################################!
 ! HERE STARTS THE TIME EVOLUTION
