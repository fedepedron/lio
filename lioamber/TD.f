--- conflicted
+++ resolved
@@ -21,7 +21,7 @@
 c  evolution in order to excite all electronic frequencies with the same intensity.
 c  Once this perturbation is turned on (Field=t, exter=t) each component of the
 c  external electric field has to be specified in the input file (Fx,Fy,Fz).
-c  In each step of the propagation the cartesian components of the sistem's dipole
+c  In each step of the propagation the cartesian components of the sistems dipole
 c  are stored in files x.dip, y.dip, z.dip.
 !%%%%%%%%%%%%%%%%%%%%%%%%%%%%%%%%%%%%%%%%%%%%%%%%%%%%%%%%%%%%%%%%%%%%!
 c       USE latom
@@ -285,9 +285,9 @@
             enddo
 !------------------------------------------------------------------!
 c
-c -Create integration grid for XC here
-c -Assign points to groups (spheres/cubes)
-c -Assign significant functions to groups
+c Create integration grid for XC here
+c Assign points to groups (spheres/cubes)
+c Assign significant functions to groups
 c -Calculate point weights
 c
       call g2g_timer_sum_start('Exchange-correlation grid setup')
@@ -298,11 +298,6 @@
       if (igpu.gt.1) call aint_new_step()
 
       if (predcoef.and.npas.gt.3) then
-<<<<<<< HEAD
-        write(*,*) 'no debería estar aca!'
-=======
-        write(*,*) 'no devería estar aca!'
->>>>>>> 43ce3ad6
 
 c        if (.not.OPEN) then
 c          if(verbose) write(*,*) 'prediciendo densidad'
@@ -338,13 +333,10 @@
               E1=E1+RMM(k)*RMM(M11+k-1)
             enddo
             call g2g_timer_sum_stop('1-e Fock')
-<<<<<<< HEAD
             if(ipop.eq.1)then
               allocate(overlap(M,M),rhoscratch(M,M))
               call spunpack('L',M,RMM(M5),overlap)
             endif
-=======
->>>>>>> 43ce3ad6
 !--------------------------------------!
 c Diagonalization of S matrix, after this is not needed anymore
 c s is in RMM(M13,M13+1,M13+2,...,M13+MM)
@@ -481,13 +473,10 @@
          call g2g_timer_stop('int3mem')
          call g2g_timer_sum_stop('Coulomb precalc')
       endif
-****
-<<<<<<< HEAD
 #ifdef CUBLAS
             call CUBLAS_FREE(devPtrY)
 #endif
-=======
->>>>>>> 43ce3ad6
+
             call g2g_timer_stop('inicio')
 !##############################################################################!
 ! HERE STARTS THE TIME EVOLUTION
@@ -659,7 +648,6 @@
 c In the first step of the propagation we extrapolate rho back in time
 c using Verlet algorithm to calculate rhold.
 c using matmul 
-<<<<<<< HEAD
 !           if(istep.eq.1) then
 !             rhold=rho+(dt_lpfrg*Im*(matmul(fock,rho)))
 !             rhold=rhold-(dt_lpfrg*Im*(matmul(rho,fock)))
@@ -683,26 +671,26 @@
 ! using matmul:
 !           rhonew=rhold-(dt_lpfrg*Im*(matmul(fock,rho)))
 !           rhonew=rhonew+(dt_lpfrg*Im*(matmul(rho,fock)))
-=======
-           if(istep.eq.1) then
-             rhold=rho+(dt_lpfrg*Im*(matmul(fock,rho)))
-             rhold=rhold-(dt_lpfrg*Im*(matmul(rho,fock)))
-           endif
+!           if(istep.eq.1) then
+!             rhold=rho+(dt_lpfrg*Im*(matmul(fock,rho)))
+!             rhold=rhold-(dt_lpfrg*Im*(matmul(rho,fock)))
+!           endif
 c using commutator
-!              if(istep.eq.1) then
-!                 rhold=commutator(fock,rho)
-!                 rhold=rho+dt_lpfrg*(Im*rhold)
-!              endif
+              if(istep.eq.1) then
+                 rhold=commutator(fock,rho)
+                 rhold=rho+dt_lpfrg*(Im*rhold)
+              endif
 !####################################################################!
 ! DENSITY MATRIX PROPAGATION USING VERLET ALGORITHM
 ! using matmul:
-           rhonew=rhold-(dt_lpfrg*Im*(matmul(fock,rho)))
-           rhonew=rhonew+(dt_lpfrg*Im*(matmul(rho,fock)))
->>>>>>> 43ce3ad6
+!           rhonew=rhold-(dt_lpfrg*Im*(matmul(fock,rho)))
+!           rhonew=rhonew+(dt_lpfrg*Im*(matmul(rho,fock)))
 c--------------------------------------c
 ! using commutator:
-!              rhonew=commutator(fock,rho)
-!              rhonew=rhold-dt_lpfrg*(Im*rhonew)
+            call g2g_timer_start('commutator')
+              rhonew=commutator(fock,rho)
+              rhonew=rhold-dt_lpfrg*(Im*rhonew)
+            call  g2g_timer_stop('commutator')
 c Density update (rhold-->rho, rho-->rhonew)
               do i=1,M
                  do j=1,M
@@ -723,8 +711,16 @@
                 call g2g_timer_stop('cupredictor')
                 call g2g_timer_start('cumagnus')
                 call cumagnusfac(fock,rho,rhonew,M,NBCH,dt_magnus,
-     >factorial) 
+     >factorial)
                 call g2g_timer_stop('cumagnus')
+!                rhold=rhonew
+!                call g2g_timer_start('MAGNUS_MODIFIED')
+!                call magnus_cublas(fock,rho,rhonew,M,NBCH,dt_magnus,
+!     >factorial) 
+!                call g2g_timer_stop('MAGNUS_MODIFIED')
+!                rhold=rhonew-rhold
+!                write(22222222,*) rhold
+!                stop 'hemos escrito rhold'
 #else
                 call g2g_timer_start('predictor')
                 call predictor(F1a,F1b,fock,rho,factorial,
@@ -743,7 +739,7 @@
 !####################################################################!
 c Here we transform the density to the atomic orbital basis and take the real part of it. The imaginary part of the density 
 c can be descarted since for a basis set of purely real functions the fock matrix is real and symetric and depends only on 
-c the real part of the complex density matrix. (This won't be true in the case of hybrid functionals)
+c the real part of the complex density matrix. (This wont be true in the case of hybrid functionals)
 c with matmul:
 #ifdef CUBLAS
              call g2g_timer_start('complex_rho_on_to_ao-cu')
@@ -818,7 +814,7 @@
 !       endif
 c
 c      write(*,*) 'Coulomb E',E2-Ex,Ex
-               call g2g_timer_stop('iteration')
+               call g2g_timer_stop('TD step')
                write(*,*)
  999           continue
 !
