      subroutine init_lio_amber(natomin,Izin,nclatom,charge
     > , basis_i, output_i, fcoord_i, fmulliken_i, frestart_i
     > , frestartin_i, verbose_i, OPEN_i, NMAX_i, NUNP_i, VCINP_i
     > , GOLD_i, told_i, rmax_i, rmaxs_i, predcoef_i, idip_i
     > , writexyz_i, intsoldouble_i, DIIS_i, ndiis_i, dgtrig_i, Iexch_i
     > , integ_i, DENS_i , IGRID_i, IGRID2_i , timedep_i , tdstep_i 
     > , ntdstep_i, field_i, exter_i, a0_i, epsilon_i, Fx_i
<<<<<<< HEAD
     > , Fy_i, Fz_i, NBCH_i, propagator_i, writedens_i, tdrestart_i)
c     > , basis_set_i, fitting_set_i, int_basis_i)
=======
     > , Fy_i, Fz_i, NBCH_i, propagator_i, writedens_i, tdrestart_i
#ifdef MOD_AMBER
     > , basis_set_i, fitting_set_i, int_basis_i
     > , cubegen_only_i, cuberes_i
     > , cubedens_i, cubedensfile_i
     > , cubeorb_i, cubesel_i, cubeorbfile_i)
#else
     > )
#endif
>>>>>>> c7ec2115

      use garcha_mod
c      use qmmm_module, only : qmmm_struct,qmmm_nml
      implicit real*8 (a-h,o-z)
c
c PARAMETERS - DYNAMICAL VECTOR ONLY -------------------
c
c ngDyn : number of atoms * number basis functions
c ngdDyn: number of atoms * number auxiliar functions
c Ngrid : number of grid points (LS-SCF part)
c norbit : number of MO
c
c Ngrid may be set to 0 , in the case of using Num. Integ.
c
c      parameter (ngDyn=700)
c      parameter (ngdDyn=850)


c      include 'param'
        integer , intent(in) :: charge, nclatom
       integer , intent(in)  :: natomin
         integer , intent(in)  :: Izin(natomin)
       character(len=20) :: basis_i
<<<<<<< HEAD
c       character(len=40) :: basis_set_i
c       character(len=40) :: fitting_set_i
c       logical :: int_basis_i
=======
#ifdef MOD_AMBER
       character(len=40) :: basis_set_i
       character(len=40) :: fitting_set_i
       logical :: int_basis_i,cubegen_only_i,cubedens_i,cubeorb_i
       integer :: cuberes_i, cubesel_i
       character(len=20) :: cubedensfile_i,cubeorbfile_i
#endif
>>>>>>> c7ec2115
       character(len=20) :: output_i
       character(len=20) :: fcoord_i
         character(len=20) :: fmulliken_i
       character(len=20) :: frestart_i
       character(len=20) :: frestartin_i
       logical :: verbose_i
       logical :: OPEN_i
       integer :: NMAX_i
       integer :: NUNP_i
       logical :: VCINP_i
         real*8  :: GOLD_i
       real*8  :: told_i
       real*8  :: rmax_i
       real*8  :: rmaxs_i
       logical :: predcoef_i
       integer :: idip_i
       logical :: writexyz_i
       logical :: intsoldouble_i
       logical :: DIIS_i
       integer :: ndiis_i
       real*8  :: dgtrig_i
       integer :: Iexch_i
       logical :: integ_i
       logical :: DENS_i
       integer :: IGRID_i
       integer :: IGRID2_i
       integer :: timedep_i
       logical :: field_i
       logical :: exter_i
       real*8  :: tdstep_i
       integer  :: ntdstep_i
       real*8  :: a0_i
       real*8  :: epsilon_i
       real*8  :: Fx_i
       real*8  :: Fy_i
       real*8  :: Fz_i
       integer  :: NBCH_i
       integer :: propagator_i
       logical :: writedens_i
       logical :: tdrestart_i


       basis= basis_i
<<<<<<< HEAD
       basis_set=""        ! basis_set_i
       fitting_set=""      ! fitting_set_i
       int_basis=.false.   ! int_basis_i
=======
#ifdef MOD_AMBER
       basis_set=basis_set_i
       fitting_set=fitting_set_i
       int_basis=int_basis_i
       cubegen_only = cubegen_only_i
       cube_res = cuberes_i
       cube_dens = cubedens_i
       cube_dens_file = cubedensfile_i
       cube_orb = cubeorb_i
       cube_sel = cubesel_i
       cube_orb_file = cubeorbfile_i
#else
       basis_set="DZVP"
       fitting_set="DZVP Coulomb Fitting"
       int_basis=.false.
       cubegen_only = .false.
       cube_res = 40
       cube_dens =.false.
       cube_dens_file = 'dens.cube'
       cube_orb = .false.
       cube_sel = 0
       cube_orb_file = "orb.cube"
#endif
>>>>>>> c7ec2115
       Output= output_i
       fcoord=fcoord_i
       fmulliken=fmulliken_i
       frestart= frestart_i
       frestartin=frestartin_i
        verbose = verbose_i
       OPEN=OPEN_i
       NMAX= NMAX_i
       NUNP=NUNP_i
       VCINP=VCINP_i
       GOLD=GOLD_i
       told=told_i
       rmax=rmax_i
       rmaxs=rmaxs_i
       predcoef=predcoef_i
       idip=idip_i
       writexyz=writexyz_i
       intsoldouble= intsoldouble_i
       DIIS=DIIS_i
       ndiis=ndiis_i
       dgtrig= dgtrig_i
       Iexch=Iexch_i
       integ=integ_i
       DENS=DENS_i
       IGRID=IGRID_i
       IGRID2=IGRID2_i
       timedep=timedep_i
       field=field_i
       exter=exter_i
       tdstep=tdstep_i
       ntdstep= ntdstep_i
       a0=a0_i
       epsilon=epsilon_i
       Fx=Fx_i
       Fy=Fy_i
       Fz=Fz_i
       NBCH=NBCH_i
       propagator=propagator_i
       writedens=writedens_i
       tdrestart=tdrestart_i


c      parameter (norbit=800,Ngrid=0)


         natom=natomin

c       integer, intent(in) :: Iiiz(natom)
         ntatom=natom+nclatom
         ntatom=ntatom ! the number of clasical atoms can change
         ngnu=natom*ng0
         ngdnu=natom*ngd0
         ngDyn=ngnu
         ngdDyn=ngdnu
c
        ng3=4*ngDyn
c para version en memoria
      ng2=5*ngDyn*(ngDyn+1)/2+3*ngdDyn*(ngdDyn+1)/2+
     >           ngDyn+ngDyn*norbit+Ngrid

c      write(*,*) 'ng2 en init',ng2,ngDyn,ngdDyn,norbit,Ngrid

      allocate(X(ngDyn,ng3),XX(ngdDyn,ngdDyn))
      allocate(RMM(ng2),RMM1(ng2),RMM2(ng2), RMM3(ng2))
      
       allocate (c(ngnu,nl),a(ngnu,nl),Nuc(ngnu),ncont(ngnu)
     >  ,cx(ngdnu,nl),ax(ngdnu,nl),Nucx(ngdnu),ncontx(ngdnu)
     > ,cd(ngdnu,nl),ad(ngdnu,nl),Nucd(ngdnu),ncontd(ngdnu)
     > ,indexii(ngnu),indexiid(ngdnu))

      allocate (r(ntatom,3),v(ntatom,3),rqm(natom,3),Em(ntatom)
     >,Rm(ntatom),pc(ntatom),Iz(natom),nnat(ntatom),af(natom*ngd0),
     >  B(natom*ngd0,3))
      allocate(d(natom,natom))
         Iz=Izin
      if(verbose) then
      write(6,*) '---------Lio options-------'
      write(6,*)      '  OPEN ', OPEN
       write(6,*)     '  NMAX ', NMAX
       write(6,*)     '  NUNP ', NUNP
       write(6,*)     '  VCINP ', VCINP
!   write(6,*)     '  GOLD ', GOLD
       write(6,*)     '  told ', told
!   write(6,*)     '  rmax ', rmax
!   write(6,*)     '  rmaxs ', rmaxs
!     write(6,*)     '  predcoef ', predcoef
!     write(6,*)     '  idip ', idip
       write(6,*)     '  writexyz ', writexyz
       write(6,*)     '  DIIS ', DIIS
       write(6,*)     '  ndiis ', ndiis
       write(6,*)     '  Iexch ', Iexch
!   write(6,*)     '  integ ', integ
!     write(6,*)     '  DENS ' ,  DENS
       write(6,*)     '  IGRID ', IGRID
       write(6,*)     '  IGRID2 ', IGRID2
       write(6,*)     '  timedep ', timedep
       write(6,*)     '  tdstep ', tdstep
       write(6,*)     '  ntdstep ', ntdstep
       write(6,*)     '  field ', field
       write(6,*)     '  exter ', exter
       write(6,*)     '  a0 ', a0
       write(6,*)     '  epsilon ', epsilon
       write(6,*)     '  Fx ', Fx
       write(6,*)     '  Fy ', Fy
       write(6,*)     '  Fz ', Fz
       write(6,*)     '  NBCH ', NBCH
       write(6,*)     '  propagator ', propagator
       write(6,*)     '  writedens ', writedens
       write(6,*)     '  tdrestart ', tdrestart
        write(6,*) '-----end Lio options-------'
       endif


c        write(92,*) izin
c      write(*,*) (ngDyn*ng3+ngdDyn**2+ng2+ngDyn*
c     > (NgDyn+1)/2*NgdDyn)*8*1.0D-06, '  Memoria en MB'
c      write(*,*)   ng2
!#ifdef G2G
      call g2g_init()
!#endif
        nqnuc=0
       do i=1,natom
        nqnuc=nqnuc+Iz(i)
        enddo

c !!! REVISAR QUE nco se un numero ENTERO ¡¡¡¡¡¡

        nco=((nqnuc - charge)-Nunp)/2

c
c        write(*,*) 'NCO=',NCO
c       write(*,*) natom,ntatom,ngDyn,ngdDyn,ng0,ngd0
c       write(*,*) ng2,ngDyn,ngdDyn
c--------------------------------------------------------
      call drive(ng2,ngDyn,ngdDyn)
c        write(*,*) 'Lio init amber'

      end
c---------------------------------------------------------------------<|MERGE_RESOLUTION|>--- conflicted
+++ resolved
@@ -5,10 +5,6 @@
      > , writexyz_i, intsoldouble_i, DIIS_i, ndiis_i, dgtrig_i, Iexch_i
      > , integ_i, DENS_i , IGRID_i, IGRID2_i , timedep_i , tdstep_i 
      > , ntdstep_i, field_i, exter_i, a0_i, epsilon_i, Fx_i
-<<<<<<< HEAD
-     > , Fy_i, Fz_i, NBCH_i, propagator_i, writedens_i, tdrestart_i)
-c     > , basis_set_i, fitting_set_i, int_basis_i)
-=======
      > , Fy_i, Fz_i, NBCH_i, propagator_i, writedens_i, tdrestart_i
 #ifdef MOD_AMBER
      > , basis_set_i, fitting_set_i, int_basis_i
@@ -18,7 +14,6 @@
 #else
      > )
 #endif
->>>>>>> c7ec2115
 
       use garcha_mod
 c      use qmmm_module, only : qmmm_struct,qmmm_nml
@@ -42,11 +37,6 @@
        integer , intent(in)  :: natomin
          integer , intent(in)  :: Izin(natomin)
        character(len=20) :: basis_i
-<<<<<<< HEAD
-c       character(len=40) :: basis_set_i
-c       character(len=40) :: fitting_set_i
-c       logical :: int_basis_i
-=======
 #ifdef MOD_AMBER
        character(len=40) :: basis_set_i
        character(len=40) :: fitting_set_i
@@ -54,7 +44,6 @@
        integer :: cuberes_i, cubesel_i
        character(len=20) :: cubedensfile_i,cubeorbfile_i
 #endif
->>>>>>> c7ec2115
        character(len=20) :: output_i
        character(len=20) :: fcoord_i
          character(len=20) :: fmulliken_i
@@ -98,11 +87,6 @@
 
 
        basis= basis_i
-<<<<<<< HEAD
-       basis_set=""        ! basis_set_i
-       fitting_set=""      ! fitting_set_i
-       int_basis=.false.   ! int_basis_i
-=======
 #ifdef MOD_AMBER
        basis_set=basis_set_i
        fitting_set=fitting_set_i
@@ -126,7 +110,6 @@
        cube_sel = 0
        cube_orb_file = "orb.cube"
 #endif
->>>>>>> c7ec2115
        Output= output_i
        fcoord=fcoord_i
        fmulliken=fmulliken_i
