--- conflicted
+++ resolved
@@ -3,7 +3,7 @@
 # COMMON_SRCS=$(wildcard *.f)
 GARCHA_SRCS=$(wildcard *.f)
 
-MOD_OBJ=$(MOD_SRCS:%.f=%.o) 
+MOD_OBJ=$(MOD_SRCS:%.f=%.o)
 GARCHA_OBJ=$(MOD_OBJ) $(COMMON_SRCS:%.f=%.o) $(GARCHA_SRCS:%.f=%.o)
 
 # flags
@@ -14,7 +14,7 @@
 ifeq ($(profile),1)
   PROFILE  = -pg
 else
-  PROFILE  =  
+  PROFILE  =
 endif
 
 ifeq ($(cpu_recompute),0)
@@ -31,15 +31,11 @@
   NVCCFLAGS += -DFULL_DOUBLE=0
 endif
 
-<<<<<<< HEAD
-DEFINE   += -Dpack -fPIC   
-=======
-DEFINE   = -Dpack -fPIC # -Dmagma 
->>>>>>> 22614bda
+DEFINE   += -Dpack -fPIC
 CFLAGS   = -g -mp1 -ip -O3 -c -cpp  $(DEFINE) $(PROFILE)
 CFLAGS2  = -g -O1 -c -cpp  $(DEFINE) $(PROFILE)
 CFLAGS3  = -g -O3 -c -cpp -parallel   $(DEFINE) $(PROFILE)
-CPPFLAGS = -P -traditional-cpp 
+CPPFLAGS = -P -traditional-cpp
 LIBS=-L/usr/lib -L/usr/lib64 -L../g2g -lg2g -lstdc++ -L$(MKLROOT)/lib/intel64 -I$(MKLROOT)/include $(PROFILE)  -lmkl_lapack95_lp64 -Wl,--start-group -lmkl_intel_lp64 \
      -lmkl_intel_thread -lmkl_core -Wl,--end-group -liomp5 -lpthread -lm -Wl,-rpath='$$ORIGIN/' -Wl,-rpath='$$ORIGIN/../g2g'
 
@@ -48,7 +44,7 @@
 	LIBS     += -L$(MAGMAROOT)/lib -lmagma
 endif
 
-#eliminada   -lmkl_solver_lp64 
+#eliminada   -lmkl_solver_lp64
 
 # directories
 G2G_CFLAGS=-DG2G
@@ -68,7 +64,7 @@
 
 ## Targets: make ##
 
-all: dirs liblio-g2g.so 
+all: dirs liblio-g2g.so
 
 dirs:
 	mkdir -p obj/garcha_g2g_obj/mods obj/garcha_g2g_obj/
