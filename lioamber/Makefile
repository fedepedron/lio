######################################################################
# LIBLIO MAKEFILE
######################################################################
# This is the main file directing the compilation for the 
# library LIO. It was designed to simplify the customization
# of every aspect of this process and thus it should not be
# modified under normal code tinkering. Instead, one should
# attempt first to modify the auxiliary .mk files (beware
# not to change these files' names though).
makefiles := Makefile

# This should contain the list of all objects and modules
# to be compiled and their internal dependencies/relations.
# It should also specify the locations of the source files
# (.f files) for these targets and include all .mk files
# containing information on how to compile modules.
makefiles += make_depend.mk

# This should contain the default flags for compilation
# as well as the specific flags for those targets that
# require them, and optional flags to be defined during
# compilation by the user.
makefiles += make_flags.mk

# This should contain the default flags for final linking
# as well as the optional linking flags to be defined
# during compilation by the user. This also includes all
# external libraries that are to be linked to LIO.
makefiles += make_links.mk

#
<<<<<<< HEAD
#
#
#%%%%%%%%%%%%%%%%%%%%%%%%%%%%%%%%%%%%%%%%%%%%%%%%%%%%%%%%%%%%%%%%%%%%#
# OLD PARTS
#--------------------------------------------------------------------#
# sources and objects
MOD_SRCS=$(wildcard mods/*.f)
# COMMON_SRCS=$(wildcard *.f)
GARCHA_SRCS=$(wildcard *.f)

MOD_OBJ=$(MOD_SRCS:%.f=%.o)
GARCHA_OBJ = #auxsubs.o
GARCHA_OBJ += $(MOD_OBJ) $(COMMON_SRCS:%.f=%.o) $(GARCHA_SRCS:%.f=%.o)

#--------------------------------------------------------------------#
# THE OLD WAY TO LIBS
#LIBS=-L/usr/lib -L/usr/lib64 -L../g2g -lg2g -lstdc++ \
      -L$(MKLROOT)/lib/intel64 -I$(MKLROOT)/include $(PROFILE) \
      -lmkl_lapack95_lp64 -Wl,--start-group -lmkl_intel_lp64 \
      -lmkl_intel_thread -lmkl_core -Wl,--end-group -liomp5 -lpthread \
      -lm -Wl,-rpath='$$ORIGIN/' -Wl,-rpath='$$ORIGIN/../g2g'
#--------------------------------------------------------------------#


# flags
ifeq ($(print), 1)
        DEFINE += -DPRINT_MATRICES
endif

ifeq ($(profile),1)
  PROFILE  = -pg
else
  PROFILE  =
endif

ifeq ($(cpu_recompute),1)
  CXXFLAGS += -DCPU_RECOMPUTE=1
else
  CXXFLAGS += -DCPU_RECOMPUTE=0
endif

ifeq ($(full_double),1)
  CXXFLAGS += -DFULL_DOUBLE=1
  NVCCFLAGS += -DFULL_DOUBLE=1
else
  CXXFLAGS += -DFULL_DOUBLE=0
  NVCCFLAGS += -DFULL_DOUBLE=0
endif

DEFINE   = -Dpack -fPIC
CFLAGS   = -g -mp1 -ip -O3 -c -cpp  $(DEFINE) $(PROFILE)
CFLAGS2  = -g -O1 -c -cpp  $(DEFINE) $(PROFILE)
CFLAGS3  = -g -O3 -c -cpp -parallel   $(DEFINE) $(PROFILE)
CPPFLAGS = -g -P -traditional-cpp
ARCH=intel64
ifeq ($(xeon_phi),1)
  CPPFLAGS += -mmic
  CFLAGS3 += -mmic
  CFLAGS2 += -mmic
  CFLAGS += -mmic
  LDFLAGS = -mmic
  ARCH=mic
else
  ARCH=intel64
endif
LIBS=-L/usr/lib -L/usr/lib64 -L../g2g -lg2g -lstdc++ -L$(MKLROOT)/lib/$(ARCH) -I$(MKLROOT)/include $(PROFILE)  -lmkl_lapack95_lp64 -Wl,--start-group -lmkl_intel_lp64\
     -lmkl_intel_thread -lmkl_core -Wl,--end-group -liomp5 -lpthread -lm -Wl,-rpath='$$ORIGIN/' -Wl,-rpath='$$ORIGIN/../g2g'

#eliminada   -lmkl_solver_lp64

ifeq ($(magma),1)
	DEFINE   += -Dmagma
	LIBS     += -L$(MAGMAROOT)/lib -lmagma
endif

# directories
G2G_CFLAGS=-DG2G

ifeq ($(ultima_garcha),1)
	G2G_CFLAGS += -DULTIMA_GARCHA
endif

ifeq ($(convergencia_garcha),1)
	G2G_CFLAGS += -DINT3N_GARCHA
endif

ifeq ($(ultima_g2g),1)
	CFLAGS += -DULTIMA_G2G
	CFLAGS2 += -DULTIMA_G2G
endif

## Targets: make ##

all: dirs liblio-g2g.so
#	@echo '---------------------------'
#	@echo $(MKLROOT)
#	@echo '---------------------------'
=======
######################################################################

# This indicates the main target.
all : liblio-g2g.so

# This indicates where to store the objects and modules produced
# by the compilation process. Vpath is not reliable for finding
# these files; obj_path shoud be added to objects explicitly.
obj_path := obj
vpath %.o   $(obj_path)
vpath %.mod $(obj_path)

# This indicates which objects are to be compiled, in which
# order, and where to look for its source files (or other
# dependencies, like .mk files)
objects   =
src_paths =
include make_depend.mk
vpath %.f  $(src_paths)
vpath %.mk $(src_paths)

# This indicates which flags to use during the compilation
# of the different objects and which flags to use during
# the final linking of the library.
# LIBS is commented because for the time being LIO may rely
# on information set via environment variables.
FC     = ifort
#LIBS   =
FFLAGS =
LFLAGS =
include make_flags.mk
include make_links.mk
>>>>>>> 508a6125

#
######################################################################
# GENERAL RULES : The following rules have been written to be
# general and make use of variables defined along this and the
# other make files. They should not be modified under normal
# circumstances; modifications of added files or change in the
# compilation flags should be done through these variables.
liblio-g2g.so: $(objects:%.o=$(obj_path)/%.o)
	$(FC) $(LFLAGS) $^ $(LIBS) -o $@

$(obj_path)/%.o   :  %.f $(makefiles) |  $(obj_path)
	$(FC) $(FFLAGS) -c $< -o $@ 

<<<<<<< HEAD
liblio-g2g.so: dirs $(GARCHA_OBJ:%.o=obj/garcha_g2g_obj/%.o)
	ifort -shared $(LDFLAGS) -fPIC -o $@ $(GARCHA_OBJ:%.o=obj/garcha_g2g_obj/%.o) $(LIBS)
=======
$(obj_path)/%.mod :  %.f $(makefiles) |  $(obj_path)
	$(FC) $(FFLAGS) -c $< -o $(@:%.mod=%.o)
>>>>>>> 508a6125

$(obj_path) :
	mkdir -p $@

.PHONY: clean
clean:
	rm -rf liblio-g2g.so $(obj_path)

######################################################################<|MERGE_RESOLUTION|>--- conflicted
+++ resolved
@@ -1,7 +1,7 @@
 ######################################################################
 # LIBLIO MAKEFILE
 ######################################################################
-# This is the main file directing the compilation for the 
+# This is the main file directing the compilation for the
 # library LIO. It was designed to simplify the customization
 # of every aspect of this process and thus it should not be
 # modified under normal code tinkering. Instead, one should
@@ -29,105 +29,7 @@
 makefiles += make_links.mk
 
 #
-<<<<<<< HEAD
-#
-#
-#%%%%%%%%%%%%%%%%%%%%%%%%%%%%%%%%%%%%%%%%%%%%%%%%%%%%%%%%%%%%%%%%%%%%#
-# OLD PARTS
-#--------------------------------------------------------------------#
-# sources and objects
-MOD_SRCS=$(wildcard mods/*.f)
-# COMMON_SRCS=$(wildcard *.f)
-GARCHA_SRCS=$(wildcard *.f)
 
-MOD_OBJ=$(MOD_SRCS:%.f=%.o)
-GARCHA_OBJ = #auxsubs.o
-GARCHA_OBJ += $(MOD_OBJ) $(COMMON_SRCS:%.f=%.o) $(GARCHA_SRCS:%.f=%.o)
-
-#--------------------------------------------------------------------#
-# THE OLD WAY TO LIBS
-#LIBS=-L/usr/lib -L/usr/lib64 -L../g2g -lg2g -lstdc++ \
-      -L$(MKLROOT)/lib/intel64 -I$(MKLROOT)/include $(PROFILE) \
-      -lmkl_lapack95_lp64 -Wl,--start-group -lmkl_intel_lp64 \
-      -lmkl_intel_thread -lmkl_core -Wl,--end-group -liomp5 -lpthread \
-      -lm -Wl,-rpath='$$ORIGIN/' -Wl,-rpath='$$ORIGIN/../g2g'
-#--------------------------------------------------------------------#
-
-
-# flags
-ifeq ($(print), 1)
-        DEFINE += -DPRINT_MATRICES
-endif
-
-ifeq ($(profile),1)
-  PROFILE  = -pg
-else
-  PROFILE  =
-endif
-
-ifeq ($(cpu_recompute),1)
-  CXXFLAGS += -DCPU_RECOMPUTE=1
-else
-  CXXFLAGS += -DCPU_RECOMPUTE=0
-endif
-
-ifeq ($(full_double),1)
-  CXXFLAGS += -DFULL_DOUBLE=1
-  NVCCFLAGS += -DFULL_DOUBLE=1
-else
-  CXXFLAGS += -DFULL_DOUBLE=0
-  NVCCFLAGS += -DFULL_DOUBLE=0
-endif
-
-DEFINE   = -Dpack -fPIC
-CFLAGS   = -g -mp1 -ip -O3 -c -cpp  $(DEFINE) $(PROFILE)
-CFLAGS2  = -g -O1 -c -cpp  $(DEFINE) $(PROFILE)
-CFLAGS3  = -g -O3 -c -cpp -parallel   $(DEFINE) $(PROFILE)
-CPPFLAGS = -g -P -traditional-cpp
-ARCH=intel64
-ifeq ($(xeon_phi),1)
-  CPPFLAGS += -mmic
-  CFLAGS3 += -mmic
-  CFLAGS2 += -mmic
-  CFLAGS += -mmic
-  LDFLAGS = -mmic
-  ARCH=mic
-else
-  ARCH=intel64
-endif
-LIBS=-L/usr/lib -L/usr/lib64 -L../g2g -lg2g -lstdc++ -L$(MKLROOT)/lib/$(ARCH) -I$(MKLROOT)/include $(PROFILE)  -lmkl_lapack95_lp64 -Wl,--start-group -lmkl_intel_lp64\
-     -lmkl_intel_thread -lmkl_core -Wl,--end-group -liomp5 -lpthread -lm -Wl,-rpath='$$ORIGIN/' -Wl,-rpath='$$ORIGIN/../g2g'
-
-#eliminada   -lmkl_solver_lp64
-
-ifeq ($(magma),1)
-	DEFINE   += -Dmagma
-	LIBS     += -L$(MAGMAROOT)/lib -lmagma
-endif
-
-# directories
-G2G_CFLAGS=-DG2G
-
-ifeq ($(ultima_garcha),1)
-	G2G_CFLAGS += -DULTIMA_GARCHA
-endif
-
-ifeq ($(convergencia_garcha),1)
-	G2G_CFLAGS += -DINT3N_GARCHA
-endif
-
-ifeq ($(ultima_g2g),1)
-	CFLAGS += -DULTIMA_G2G
-	CFLAGS2 += -DULTIMA_G2G
-endif
-
-## Targets: make ##
-
-all: dirs liblio-g2g.so
-#	@echo '---------------------------'
-#	@echo $(MKLROOT)
-#	@echo '---------------------------'
-=======
 ######################################################################
 
 # This indicates the main target.
@@ -160,7 +62,6 @@
 LFLAGS =
 include make_flags.mk
 include make_links.mk
->>>>>>> 508a6125
 
 #
 ######################################################################
@@ -173,15 +74,10 @@
 	$(FC) $(LFLAGS) $^ $(LIBS) -o $@
 
 $(obj_path)/%.o   :  %.f $(makefiles) |  $(obj_path)
-	$(FC) $(FFLAGS) -c $< -o $@ 
+	$(FC) $(FFLAGS) -c $< -o $@
 
-<<<<<<< HEAD
-liblio-g2g.so: dirs $(GARCHA_OBJ:%.o=obj/garcha_g2g_obj/%.o)
-	ifort -shared $(LDFLAGS) -fPIC -o $@ $(GARCHA_OBJ:%.o=obj/garcha_g2g_obj/%.o) $(LIBS)
-=======
 $(obj_path)/%.mod :  %.f $(makefiles) |  $(obj_path)
 	$(FC) $(FFLAGS) -c $< -o $(@:%.mod=%.o)
->>>>>>> 508a6125
 
 $(obj_path) :
 	mkdir -p $@
