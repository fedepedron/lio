#%%%%%%%%%%%%%%%%%%%%%%%%%%%%%%%%%%%%%%%%%%%%%%%%%%%%%%%%%%%%%%%%%%%%#
# LIBLIO MAKEFILE
#%%%%%%%%%%%%%%%%%%%%%%%%%%%%%%%%%%%%%%%%%%%%%%%%%%%%%%%%%%%%%%%%%%%%#
MODS_PATH =
LIBS_PATH =


# LIBS BASIC
#--------------------------------------------------------------------#
#MODS_PATH += -I/mathsubs
LIBS_PATH += -L../g2g -L/usr/lib -L/usr/lib64
LIBS_LIBS += -lg2g -lstdc++


# MKL LIBS AND MODS
#--------------------------------------------------------------------#
MODS_PATH += -I$(MKLROOT)/include
LIBS_PATH += -L$(MKLROOT)/lib/intel64
LIBS_LIBS += -lmkl_lapack95_lp64
LIBS_LIBS += -lmkl_intel_lp64
LIBS_LIBS += -lmkl_intel_thread
LIBS_LIBS += -lmkl_core

# LIBS EXTRAS & JOIN ALL
#--------------------------------------------------------------------#
LIBS_MOAR = -liomp5 -lpthread -lm -Wl,-rpath='$$ORIGIN/' -Wl,-rpath='$$ORIGIN/../g2g'

LIBS = $(MODS_PATH) $(LIBS_PATH) $(PROFILE) $(LIBS_LIBS) $(LIBS_MOAR)
#
#
#
#%%%%%%%%%%%%%%%%%%%%%%%%%%%%%%%%%%%%%%%%%%%%%%%%%%%%%%%%%%%%%%%%%%%%#
# OLD PARTS
#--------------------------------------------------------------------#
# sources and objects
MOD_SRCS=$(wildcard liomods/*.f)
# COMMON_SRCS=$(wildcard *.f)
GARCHA_SRCS=$(wildcard *.f)

MOD_OBJ=$(MOD_SRCS:%.f=%.o)
GARCHA_OBJ = mathsubs.o
GARCHA_OBJ += $(MOD_OBJ) $(COMMON_SRCS:%.f=%.o) $(GARCHA_SRCS:%.f=%.o)

#--------------------------------------------------------------------#
# THE OLD WAY TO LIBS
#LIBS=-L/usr/lib -L/usr/lib64 -L../g2g -lg2g -lstdc++ \
      -L$(MKLROOT)/lib/intel64 -I$(MKLROOT)/include $(PROFILE) \
      -lmkl_lapack95_lp64 -Wl,--start-group -lmkl_intel_lp64 \
      -lmkl_intel_thread -lmkl_core -Wl,--end-group -liomp5 -lpthread \
      -lm -Wl,-rpath='$$ORIGIN/' -Wl,-rpath='$$ORIGIN/../g2g'
#--------------------------------------------------------------------#


# flags
ifeq ($(print), 1)
  DEFINE += -DPRINT_MATRICES
endif

ifeq ($(profile),1)
  PROFILE  = -pg
else
  PROFILE  =
endif

ifeq ($(cpu_recompute),0)
  CXXFLAGS += -DCPU_RECOMPUTE=0
else
  CXXFLAGS += -DCPU_RECOMPUTE=1
endif

ifeq ($(full_double),1)
  CXXFLAGS += -DFULL_DOUBLE=1
  NVCCFLAGS += -DFULL_DOUBLE=1
else
  CXXFLAGS += -DFULL_DOUBLE=0
  NVCCFLAGS += -DFULL_DOUBLE=0
endif

<<<<<<< HEAD
DEFINE   = -Dpack -fPIC   

ifeq ($(gcc),1)
  CXX = gfortran
  PACK_LIBS = -L$(PACK_LIB_DIR) $(PROFILE) -llapack
  CFLAGS   = -g -O3 -c -cpp $(DEFINE) $(PROFILE)
  CFLAGS2  = -g -O1 -c -cpp $(DEFINE) $(PROFILE)
  CFLAGS3  = -g -O3 -c -cpp $(DEFINE) $(PROFILE)
else
  CXX = ifort
  PACK_LIBS = -L$(MKLROOT)/lib/intel64 -I$(MKLROOT)/include $(PROFILE) -lmkl_lapack95_lp64 -Wl,--start-group -lmkl_intel_lp64\
     -lmkl_intel_thread -lmkl_core -Wl,--end-group -liomp5 -lpthread
  CFLAGS   = -g -mp1 -ip -O3 -c -cpp $(DEFINE) $(PROFILE)
  CFLAGS2  = -g -O1 -c -cpp $(DEFINE) $(PROFILE)
  CFLAGS3  = -g -O3 -c -cpp -parallel $(DEFINE) $(PROFILE)
endif

CPPFLAGS = -P -traditional-cpp 
LIBS=-L/usr/lib -L/usr/lib64 -L../g2g -lg2g -lstdc++ $(PACK_LIBS) -lm -Wl,-rpath='$$ORIGIN/' -Wl,-rpath='$$ORIGIN/../g2g' 
=======
DEFINE   += -Dpack -fPIC
CFLAGS   := -g -mp1 -ip -c -cpp  $(DEFINE) $(PROFILE)
CFLAGS2  := -g $(OPTIMIZE) -c -cpp  $(DEFINE) $(PROFILE)
CFLAGS3  := -g $(OPTIMIZE) -c -cpp -parallel   $(DEFINE) $(PROFILE)
CPPFLAGS := -P $(OPTIMIZE) -traditional-cpp

ifeq ($(non_optimize),1)
  CFLAGS += -O0
  CFLAGS2 += -O0
  CFLAGS3 += -O0
else
  CFLAGS += -O3
  CFLAGS2 += -O1
  CFLAGS3 += -O3
endif
>>>>>>> ea800f62

ifeq ($(magma),1)
	DEFINE   += -Dmagma
	LIBS     += -L$(MAGMAROOT)/lib -lmagma
endif

#eliminada   -lmkl_solver_lp64

# directories
G2G_CFLAGS=-DG2G

ifeq ($(ultima_garcha),1)
	G2G_CFLAGS += -DULTIMA_GARCHA
endif

ifeq ($(convergencia_garcha),1)
	G2G_CFLAGS += -DINT3N_GARCHA
endif

ifeq ($(ultima_g2g),1)
	CFLAGS += -DULTIMA_G2G
	CFLAGS2 += -DULTIMA_G2G
endif

## Targets: make ##

all: dirs liblio-g2g.so
#	@echo '---------------------------'
#	@echo $(MKLROOT)
#	@echo '---------------------------'


dirs:
	mkdir -p obj/liomods obj

<<<<<<< HEAD
liblio-g2g.so: dirs $(GARCHA_OBJ:%.o=obj/garcha_g2g_obj/%.o)
	$(CXX) -shared -fPIC -o $@ $(GARCHA_OBJ:%.o=obj/garcha_g2g_obj/%.o) $(LIBS)
=======
liblio-g2g.so: dirs $(GARCHA_OBJ:%.o=obj/%.o)
	ifort -shared -fPIC -o $@ $(GARCHA_OBJ:%.o=obj/%.o) $(LIBS)
>>>>>>> ea800f62


## Targets: clean ##
clean:
	rm -rf obj
	rm -rf libgarcha-g2g.so liblio-g2g.so
	rm -f garcha_mod.mod


# Different flags for some .o
<<<<<<< HEAD
obj/garcha_g2g_obj/dip2.o: dip2.f
	$(CXX) -o $@ $(CFLAGS2) $(G2G_CFLAGS) $<

obj/garcha_g2g_obj/dipG.o: dipG.f
	$(CXX) -o $@ $(CFLAGS2) $(G2G_CFLAGS) $<
obj/garcha_g2g_obj/dip.o: dip.f
	$(CXX) -o $@ $(CFLAGS2) $(G2G_CFLAGS) $<

obj/garcha_g2g_obj/int1G.o: int1G.f
	$(CXX) -o $@ $(CFLAGS2) $(G2G_CFLAGS) $<

obj/garcha_g2g_obj/int3G.o: int3G.f
	$(CXX) -o $@ $(CFLAGS2) $(G2G_CFLAGS) $<

obj/garcha_g2g_obj/intsolG.o: intsolG.f
	$(CXX) -o $@ $(CFLAGS2) $(G2G_CFLAGS)  $<

obj/garcha_g2g_obj/init.o: init.f
	$(CXX) -o $@ $(CFLAGS) $(G2G_CFLAGS)  $<

obj/garcha_g2g_obj/SCFop.o: SCFop.f
	$(CXX) -o $@ $(CFLAGS2) $(G2G_CFLAGS) $<

obj/garcha_g2g_obj/intsolGs.o: intsolGs.f
	$(CXX) -o $@ $(CFLAGS2) $(G2G_CFLAGS) $<

obj/garcha_g2g_obj/matmulnano.o: matmulnano.f
	$(CXX) -o $@ $(CFLAGS3)  $(G2G_CFLAGS) $<
obj/garcha_g2g_obj/fock_commuts.o: fock_commuts.f
	$(CXX) -o $@ $(CFLAGS3)  $(G2G_CFLAGS) $<

obj/garcha_g2g_obj/conmut.o: conmut.f
	$(CXX) -o $@ $(CFLAGS3)  $(G2G_CFLAGS) $<
obj/garcha_g2g_obj/matmuldiag.o: matmuldiag.f
	$(CXX) -o $@ $(CFLAGS3)  $(G2G_CFLAGS) $<
obj/garcha_g2g_obj/int3lu.o: int3lu.f
	$(CXX) -o $@ $(CFLAGS3)  $(G2G_CFLAGS) $<

obj/garcha_g2g_obj/intsol.o: intsol.f
	$(CXX) -o $@ $(CFLAGS2) $(G2G_CFLAGS)  $<
=======
obj/intfld.o: intfld.f
	ifort -o $@ $(CFLAGS2) $(G2G_CFLAGS) $<

obj/dipG.o: dipG.f
	ifort -o $@ $(CFLAGS2) $(G2G_CFLAGS) $<

obj/dip.o: dip.f
	ifort -o $@ $(CFLAGS2) $(G2G_CFLAGS) $<

obj/int1G.o: int1G.f
	ifort -o $@ $(CFLAGS2) $(G2G_CFLAGS) $<

obj/int3G.o: int3G.f
	ifort -o $@ $(CFLAGS2) $(G2G_CFLAGS) $<

obj/intsolG.o: intsolG.f
	ifort -o $@ $(CFLAGS2) $(G2G_CFLAGS)  $<

obj/init.o: init.f
	ifort -o $@ $(CFLAGS) $(G2G_CFLAGS)  $<

obj/SCFop.o: SCFop.f
	ifort -o $@ $(CFLAGS2) $(G2G_CFLAGS) $<

obj/intsolGs.o: intsolGs.f
	ifort -o $@ $(CFLAGS2) $(G2G_CFLAGS) $<

obj/matmulnano.o: matmulnano.f
	ifort -o $@ $(CFLAGS3)  $(G2G_CFLAGS) $<

obj/conmut.o: conmut.f
	ifort -o $@ $(CFLAGS3)  $(G2G_CFLAGS) $<

obj/matmuldiag.o: matmuldiag.f
	ifort -o $@ $(CFLAGS3)  $(G2G_CFLAGS) $<

obj/int3lu.o: int3lu.f
	ifort -o $@ $(CFLAGS3)  $(G2G_CFLAGS) $<

obj/intsol.o: intsol.f
	ifort -o $@ $(CFLAGS2) $(G2G_CFLAGS)  $<
>>>>>>> ea800f62

.PHONY: obj/mathsubs.o
obj/mathsubs.o:
	cd mathsubs; $(MAKE) --no-print-directory

### Objects
<<<<<<< HEAD


obj/garcha_g2g_obj/%.o: %.f
	$(CXX) -o $@ $(CFLAGS) $(G2G_CFLAGS) $<
=======
obj/%.o: %.f
	ifort -o $@ $(CFLAGS) $(G2G_CFLAGS) $<

#%%%%%%%%%%%%%%%%%%%%%%%%%%%%%%%%%%%%%%%%%%%%%%%%%%%%%%%%%%%%%%%%%%%%#
>>>>>>> ea800f62
<|MERGE_RESOLUTION|>--- conflicted
+++ resolved
@@ -76,32 +76,25 @@
   NVCCFLAGS += -DFULL_DOUBLE=0
 endif
 
-<<<<<<< HEAD
 DEFINE   = -Dpack -fPIC   
 
 ifeq ($(gcc),1)
   CXX = gfortran
   PACK_LIBS = -L$(PACK_LIB_DIR) $(PROFILE) -llapack
-  CFLAGS   = -g -O3 -c -cpp $(DEFINE) $(PROFILE)
-  CFLAGS2  = -g -O1 -c -cpp $(DEFINE) $(PROFILE)
-  CFLAGS3  = -g -O3 -c -cpp $(DEFINE) $(PROFILE)
+  CFLAGS   = -g -c -cpp $(DEFINE) $(PROFILE)
+  CFLAGS2  = -g $(OPTIMIZE) -c -cpp $(DEFINE) $(PROFILE)
+  CFLAGS3  = -g $(OPTIMIZE) -c -cpp $(DEFINE) $(PROFILE)
 else
   CXX = ifort
   PACK_LIBS = -L$(MKLROOT)/lib/intel64 -I$(MKLROOT)/include $(PROFILE) -lmkl_lapack95_lp64 -Wl,--start-group -lmkl_intel_lp64\
      -lmkl_intel_thread -lmkl_core -Wl,--end-group -liomp5 -lpthread
-  CFLAGS   = -g -mp1 -ip -O3 -c -cpp $(DEFINE) $(PROFILE)
-  CFLAGS2  = -g -O1 -c -cpp $(DEFINE) $(PROFILE)
-  CFLAGS3  = -g -O3 -c -cpp -parallel $(DEFINE) $(PROFILE)
+  CFLAGS   = -g -mp1 -ip -c -cpp $(DEFINE) $(PROFILE)
+  CFLAGS2  = -g $(OPTIMIZE) -c -cpp $(DEFINE) $(PROFILE)
+  CFLAGS3  = -g $(OPTIMIZe) -c -cpp -parallel $(DEFINE) $(PROFILE)
 endif
 
 CPPFLAGS = -P -traditional-cpp 
 LIBS=-L/usr/lib -L/usr/lib64 -L../g2g -lg2g -lstdc++ $(PACK_LIBS) -lm -Wl,-rpath='$$ORIGIN/' -Wl,-rpath='$$ORIGIN/../g2g' 
-=======
-DEFINE   += -Dpack -fPIC
-CFLAGS   := -g -mp1 -ip -c -cpp  $(DEFINE) $(PROFILE)
-CFLAGS2  := -g $(OPTIMIZE) -c -cpp  $(DEFINE) $(PROFILE)
-CFLAGS3  := -g $(OPTIMIZE) -c -cpp -parallel   $(DEFINE) $(PROFILE)
-CPPFLAGS := -P $(OPTIMIZE) -traditional-cpp
 
 ifeq ($(non_optimize),1)
   CFLAGS += -O0
@@ -112,7 +105,6 @@
   CFLAGS2 += -O1
   CFLAGS3 += -O3
 endif
->>>>>>> ea800f62
 
 ifeq ($(magma),1)
 	DEFINE   += -Dmagma
@@ -148,13 +140,8 @@
 dirs:
 	mkdir -p obj/liomods obj
 
-<<<<<<< HEAD
-liblio-g2g.so: dirs $(GARCHA_OBJ:%.o=obj/garcha_g2g_obj/%.o)
-	$(CXX) -shared -fPIC -o $@ $(GARCHA_OBJ:%.o=obj/garcha_g2g_obj/%.o) $(LIBS)
-=======
 liblio-g2g.so: dirs $(GARCHA_OBJ:%.o=obj/%.o)
-	ifort -shared -fPIC -o $@ $(GARCHA_OBJ:%.o=obj/%.o) $(LIBS)
->>>>>>> ea800f62
+	$(CXX) -shared -fPIC -o $@ $(GARCHA_OBJ:%.o=obj/%.o) $(LIBS)
 
 
 ## Targets: clean ##
@@ -165,104 +152,58 @@
 
 
 # Different flags for some .o
-<<<<<<< HEAD
-obj/garcha_g2g_obj/dip2.o: dip2.f
-	$(CXX) -o $@ $(CFLAGS2) $(G2G_CFLAGS) $<
-
-obj/garcha_g2g_obj/dipG.o: dipG.f
-	$(CXX) -o $@ $(CFLAGS2) $(G2G_CFLAGS) $<
-obj/garcha_g2g_obj/dip.o: dip.f
-	$(CXX) -o $@ $(CFLAGS2) $(G2G_CFLAGS) $<
-
-obj/garcha_g2g_obj/int1G.o: int1G.f
-	$(CXX) -o $@ $(CFLAGS2) $(G2G_CFLAGS) $<
-
-obj/garcha_g2g_obj/int3G.o: int3G.f
-	$(CXX) -o $@ $(CFLAGS2) $(G2G_CFLAGS) $<
-
-obj/garcha_g2g_obj/intsolG.o: intsolG.f
+obj/intfld.o: intfld.f
+	$(CXX) -o $@ $(CFLAGS2) $(G2G_CFLAGS) $<
+
+obj/dipG.o: dipG.f
+	$(CXX) -o $@ $(CFLAGS2) $(G2G_CFLAGS) $<
+
+obj/dip.o: dip.f
+	$(CXX) -o $@ $(CFLAGS2) $(G2G_CFLAGS) $<
+
+obj/int1G.o: int1G.f
+	$(CXX) -o $@ $(CFLAGS2) $(G2G_CFLAGS) $<
+
+obj/int3G.o: int3G.f
+	$(CXX) -o $@ $(CFLAGS2) $(G2G_CFLAGS) $<
+
+obj/intsolG.o: intsolG.f
 	$(CXX) -o $@ $(CFLAGS2) $(G2G_CFLAGS)  $<
 
-obj/garcha_g2g_obj/init.o: init.f
+obj/init.o: init.f
 	$(CXX) -o $@ $(CFLAGS) $(G2G_CFLAGS)  $<
 
-obj/garcha_g2g_obj/SCFop.o: SCFop.f
-	$(CXX) -o $@ $(CFLAGS2) $(G2G_CFLAGS) $<
-
-obj/garcha_g2g_obj/intsolGs.o: intsolGs.f
-	$(CXX) -o $@ $(CFLAGS2) $(G2G_CFLAGS) $<
-
-obj/garcha_g2g_obj/matmulnano.o: matmulnano.f
-	$(CXX) -o $@ $(CFLAGS3)  $(G2G_CFLAGS) $<
-obj/garcha_g2g_obj/fock_commuts.o: fock_commuts.f
-	$(CXX) -o $@ $(CFLAGS3)  $(G2G_CFLAGS) $<
-
-obj/garcha_g2g_obj/conmut.o: conmut.f
-	$(CXX) -o $@ $(CFLAGS3)  $(G2G_CFLAGS) $<
-obj/garcha_g2g_obj/matmuldiag.o: matmuldiag.f
-	$(CXX) -o $@ $(CFLAGS3)  $(G2G_CFLAGS) $<
-obj/garcha_g2g_obj/int3lu.o: int3lu.f
-	$(CXX) -o $@ $(CFLAGS3)  $(G2G_CFLAGS) $<
-
-obj/garcha_g2g_obj/intsol.o: intsol.f
+obj/SCFop.o: SCFop.f
+	$(CXX) -o $@ $(CFLAGS2) $(G2G_CFLAGS) $<
+
+obj/intsolGs.o: intsolGs.f
+	$(CXX) -o $@ $(CFLAGS2) $(G2G_CFLAGS) $<
+
+obj/fock_commuts.o: fock_commuts.f
+	$(CXX) -o $@ $(CFLAGS3)  $(G2G_CFLAGS) $<
+
+obj/matmulnano.o: matmulnano.f
+	$(CXX) -o $@ $(CFLAGS3)  $(G2G_CFLAGS) $<
+
+obj/conmut.o: conmut.f
+	$(CXX) -o $@ $(CFLAGS3)  $(G2G_CFLAGS) $<
+
+obj/matmuldiag.o: matmuldiag.f
+	$(CXX) -o $@ $(CFLAGS3)  $(G2G_CFLAGS) $<
+
+obj/int3lu.o: int3lu.f
+	$(CXX) -o $@ $(CFLAGS3)  $(G2G_CFLAGS) $<
+
+obj/intsol.o: intsol.f
 	$(CXX) -o $@ $(CFLAGS2) $(G2G_CFLAGS)  $<
-=======
-obj/intfld.o: intfld.f
-	ifort -o $@ $(CFLAGS2) $(G2G_CFLAGS) $<
-
-obj/dipG.o: dipG.f
-	ifort -o $@ $(CFLAGS2) $(G2G_CFLAGS) $<
-
-obj/dip.o: dip.f
-	ifort -o $@ $(CFLAGS2) $(G2G_CFLAGS) $<
-
-obj/int1G.o: int1G.f
-	ifort -o $@ $(CFLAGS2) $(G2G_CFLAGS) $<
-
-obj/int3G.o: int3G.f
-	ifort -o $@ $(CFLAGS2) $(G2G_CFLAGS) $<
-
-obj/intsolG.o: intsolG.f
-	ifort -o $@ $(CFLAGS2) $(G2G_CFLAGS)  $<
-
-obj/init.o: init.f
-	ifort -o $@ $(CFLAGS) $(G2G_CFLAGS)  $<
-
-obj/SCFop.o: SCFop.f
-	ifort -o $@ $(CFLAGS2) $(G2G_CFLAGS) $<
-
-obj/intsolGs.o: intsolGs.f
-	ifort -o $@ $(CFLAGS2) $(G2G_CFLAGS) $<
-
-obj/matmulnano.o: matmulnano.f
-	ifort -o $@ $(CFLAGS3)  $(G2G_CFLAGS) $<
-
-obj/conmut.o: conmut.f
-	ifort -o $@ $(CFLAGS3)  $(G2G_CFLAGS) $<
-
-obj/matmuldiag.o: matmuldiag.f
-	ifort -o $@ $(CFLAGS3)  $(G2G_CFLAGS) $<
-
-obj/int3lu.o: int3lu.f
-	ifort -o $@ $(CFLAGS3)  $(G2G_CFLAGS) $<
-
-obj/intsol.o: intsol.f
-	ifort -o $@ $(CFLAGS2) $(G2G_CFLAGS)  $<
->>>>>>> ea800f62
 
 .PHONY: obj/mathsubs.o
 obj/mathsubs.o:
 	cd mathsubs; $(MAKE) --no-print-directory
 
 ### Objects
-<<<<<<< HEAD
-
-
-obj/garcha_g2g_obj/%.o: %.f
+
+obj/%.o: %.f
 	$(CXX) -o $@ $(CFLAGS) $(G2G_CFLAGS) $<
-=======
-obj/%.o: %.f
-	ifort -o $@ $(CFLAGS) $(G2G_CFLAGS) $<
-
-#%%%%%%%%%%%%%%%%%%%%%%%%%%%%%%%%%%%%%%%%%%%%%%%%%%%%%%%%%%%%%%%%%%%%#
->>>>>>> ea800f62
+
+#%%%%%%%%%%%%%%%%%%%%%%%%%%%%%%%%%%%%%%%%%%%%%%%%%%%%%%%%%%%%%%%%%%%%#