--- conflicted
+++ resolved
@@ -40,18 +40,8 @@
   CFLAGS += -mmic
   LDFLAGS = -mmic
   ARCH=mic
-<<<<<<< HEAD
-=======
 else
   ARCH=intel64
-endif
-LIBS=-L../g2g -lg2g -lstdc++ -L$(MKLROOT)/lib/$(ARCH) -I$(MKLROOT)/include $(PROFILE)  -lmkl_lapack95_lp64 -Wl,--start-group -lmkl_intel_lp64 \
-     -lmkl_intel_thread -lmkl_core -Wl,--end-group -liomp5 -lpthread -lm -Wl,-rpath='$$ORIGIN/' -Wl,-rpath='$$ORIGIN/../g2g'
-
-ifeq ($(magma),1)
-	DEFINE   += -Dmagma
-	LIBS     += -L$(MAGMAROOT)/lib -lmagma
->>>>>>> 01a5287c
 endif
 LIBS=-L/usr/lib -L/usr/lib64 -L../g2g -lg2g -lstdc++ -L$(MKLROOT)/lib/$(ARCH) -I$(MKLROOT)/include $(PROFILE)  -lmkl_lapack95_lp64 -Wl,--start-group -lmkl_intel_lp64\
      -lmkl_intel_thread -lmkl_core -Wl,--end-group -liomp5 -lpthread -lm -Wl,-rpath='$$ORIGIN/' -Wl,-rpath='$$ORIGIN/../g2g' 
