--- conflicted
+++ resolved
@@ -29,115 +29,6 @@
 makefiles += make_links.mk
 
 #
-<<<<<<< HEAD
-#
-#%%%%%%%%%%%%%%%%%%%%%%%%%%%%%%%%%%%%%%%%%%%%%%%%%%%%%%%%%%%%%%%%%%%%#
-# OLD PARTS
-#--------------------------------------------------------------------#
-# sources and objects
-MOD_SRCS=$(wildcard liomods/*.f)
-# COMMON_SRCS=$(wildcard *.f)
-GARCHA_SRCS=$(wildcard *.f)
-
-MOD_OBJ=$(MOD_SRCS:%.f=%.o)
-GARCHA_OBJ = mathsubs.o
-GARCHA_OBJ += $(MOD_OBJ) $(COMMON_SRCS:%.f=%.o) $(GARCHA_SRCS:%.f=%.o)
-
-#--------------------------------------------------------------------#
-# THE OLD WAY TO LIBS
-#LIBS=-L/usr/lib -L/usr/lib64 -L../g2g -lg2g -lstdc++ \
-      -L$(MKLROOT)/lib/intel64 -I$(MKLROOT)/include $(PROFILE) \
-      -lmkl_lapack95_lp64 -Wl,--start-group -lmkl_intel_lp64 \
-      -lmkl_intel_thread -lmkl_core -Wl,--end-group -liomp5 -lpthread \
-      -lm -Wl,-rpath='$$ORIGIN/' -Wl,-rpath='$$ORIGIN/../g2g'
-#--------------------------------------------------------------------#
-
-
-# flags
-ifeq ($(print), 1)
-  DEFINE += -DPRINT_MATRICES
-endif
-
-ifeq ($(profile),1)
-  PROFILE  = -pg
-else
-  PROFILE  =
-endif
-
-ifeq ($(cpu_recompute),0)
-  CXXFLAGS += -DCPU_RECOMPUTE=0
-else
-  CXXFLAGS += -DCPU_RECOMPUTE=1
-endif
-
-ifeq ($(full_double),1)
-  CXXFLAGS += -DFULL_DOUBLE=1
-  NVCCFLAGS += -DFULL_DOUBLE=1
-else
-  CXXFLAGS += -DFULL_DOUBLE=0
-  NVCCFLAGS += -DFULL_DOUBLE=0
-endif
-
-DEFINE   = -Dpack -fPIC   
-
-ifeq ($(gcc),1)
-  CXX = gfortran
-  PACK_LIBS = -L$(PACK_LIB_DIR) $(PROFILE) -llapack
-  CFLAGS   = -g -c -cpp $(DEFINE) $(PROFILE)
-  CFLAGS2  = -g $(OPTIMIZE) -c -cpp $(DEFINE) $(PROFILE)
-  CFLAGS3  = -g $(OPTIMIZE) -c -cpp $(DEFINE) $(PROFILE)
-else
-  CXX = ifort
-  PACK_LIBS = -L$(MKLROOT)/lib/intel64 -I$(MKLROOT)/include $(PROFILE) -lmkl_lapack95_lp64 -Wl,--start-group -lmkl_intel_lp64\
-     -lmkl_intel_thread -lmkl_core -Wl,--end-group -liomp5 -lpthread
-  CFLAGS   = -g -mp1 -ip -c -cpp $(DEFINE) $(PROFILE)
-  CFLAGS2  = -g $(OPTIMIZE) -c -cpp $(DEFINE) $(PROFILE)
-  CFLAGS3  = -g $(OPTIMIZe) -c -cpp -parallel $(DEFINE) $(PROFILE)
-endif
-
-CPPFLAGS = -P -traditional-cpp 
-LIBS=-L/usr/lib -L/usr/lib64 -L../g2g -lg2g -lstdc++ $(PACK_LIBS) -lm -Wl,-rpath='$$ORIGIN/' -Wl,-rpath='$$ORIGIN/../g2g' 
-
-ifeq ($(non_optimize),1)
-  CFLAGS += -O0
-  CFLAGS2 += -O0
-  CFLAGS3 += -O0
-else
-  CFLAGS += -O3
-  CFLAGS2 += -O1
-  CFLAGS3 += -O3
-endif
-
-ifeq ($(magma),1)
-	DEFINE   += -Dmagma
-	LIBS     += -L$(MAGMAROOT)/lib -lmagma
-endif
-
-#eliminada   -lmkl_solver_lp64
-
-# directories
-G2G_CFLAGS=-DG2G
-
-ifeq ($(ultima_garcha),1)
-	G2G_CFLAGS += -DULTIMA_GARCHA
-endif
-
-ifeq ($(convergencia_garcha),1)
-	G2G_CFLAGS += -DINT3N_GARCHA
-endif
-
-ifeq ($(ultima_g2g),1)
-	CFLAGS += -DULTIMA_G2G
-	CFLAGS2 += -DULTIMA_G2G
-endif
-
-## Targets: make ##
-
-all: dirs liblio-g2g.so
-#	@echo '---------------------------'
-#	@echo $(MKLROOT)
-#	@echo '---------------------------'
-=======
 ######################################################################
 
 # This indicates the main target.
@@ -171,7 +62,6 @@
 #LIBS   =
 include make_flags.mk
 include make_links.mk
->>>>>>> 6f5fccfd
 
 #
 ######################################################################
@@ -186,81 +76,14 @@
 $(obj_path)/%.o   :  %.f $(makefiles) |  $(obj_path)
 	$(FC) $(FFLAGS) -c $< -o $@ 
 
-<<<<<<< HEAD
-liblio-g2g.so: dirs $(GARCHA_OBJ:%.o=obj/%.o)
-	$(CXX) -shared -fPIC -o $@ $(GARCHA_OBJ:%.o=obj/%.o) $(LIBS)
-=======
 $(obj_path)/%.mod :  %.f $(makefiles) |  $(obj_path)
 	$(FC) $(FFLAGS) -c $< -o $(@:%.mod=%.o)
->>>>>>> 6f5fccfd
 
 $(obj_path) :
 	mkdir -p $@
 
 .PHONY: clean
 clean:
-<<<<<<< HEAD
-	rm -rf obj
-	rm -rf libgarcha-g2g.so liblio-g2g.so
-	rm -f garcha_mod.mod
-
-
-# Different flags for some .o
-obj/intfld.o: intfld.f
-	$(CXX) -o $@ $(CFLAGS2) $(G2G_CFLAGS) $<
-
-obj/dipG.o: dipG.f
-	$(CXX) -o $@ $(CFLAGS2) $(G2G_CFLAGS) $<
-
-obj/dip.o: dip.f
-	$(CXX) -o $@ $(CFLAGS2) $(G2G_CFLAGS) $<
-
-obj/int1G.o: int1G.f
-	$(CXX) -o $@ $(CFLAGS2) $(G2G_CFLAGS) $<
-
-obj/int3G.o: int3G.f
-	$(CXX) -o $@ $(CFLAGS2) $(G2G_CFLAGS) $<
-
-obj/intsolG.o: intsolG.f
-	$(CXX) -o $@ $(CFLAGS2) $(G2G_CFLAGS)  $<
-
-obj/init.o: init.f
-	$(CXX) -o $@ $(CFLAGS) $(G2G_CFLAGS)  $<
-
-obj/SCFop.o: SCFop.f
-	$(CXX) -o $@ $(CFLAGS2) $(G2G_CFLAGS) $<
-
-obj/intsolGs.o: intsolGs.f
-	$(CXX) -o $@ $(CFLAGS2) $(G2G_CFLAGS) $<
-
-obj/fock_commuts.o: fock_commuts.f
-	$(CXX) -o $@ $(CFLAGS3)  $(G2G_CFLAGS) $<
-
-obj/matmulnano.o: matmulnano.f
-	$(CXX) -o $@ $(CFLAGS3)  $(G2G_CFLAGS) $<
-
-obj/conmut.o: conmut.f
-	$(CXX) -o $@ $(CFLAGS3)  $(G2G_CFLAGS) $<
-
-obj/matmuldiag.o: matmuldiag.f
-	$(CXX) -o $@ $(CFLAGS3)  $(G2G_CFLAGS) $<
-
-obj/int3lu.o: int3lu.f
-	$(CXX) -o $@ $(CFLAGS3)  $(G2G_CFLAGS) $<
-
-obj/intsol.o: intsol.f
-	$(CXX) -o $@ $(CFLAGS2) $(G2G_CFLAGS)  $<
-
-.PHONY: obj/mathsubs.o
-obj/mathsubs.o:
-	cd mathsubs; $(MAKE) --no-print-directory
-
-### Objects
-
-obj/%.o: %.f
-	$(CXX) -o $@ $(CFLAGS) $(G2G_CFLAGS) $<
-=======
 	rm -rf liblio-g2g.so $(obj_path)
->>>>>>> 6f5fccfd
 
 ######################################################################