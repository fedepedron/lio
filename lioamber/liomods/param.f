--- conflicted
+++ resolved
@@ -19,13 +19,8 @@
 
       parameter (ntq=200,ntc=0,nss=1)
       parameter (nt=ntq+nss*ntc)
-<<<<<<< HEAD
       parameter (ng0=100,ng=ntq*ng0,nl=7)
       parameter (ngd0=500,ngd=ntq*ngd0)
-=======
-      parameter (ng0=20,ng=ntq*ng0,nl=7)
-      parameter (ngd0=30,ngd=ntq*ngd0)
->>>>>>> b7902082
       parameter (ntqss=ntq+nss)
       parameter (norbit=800,Ngrid=0)
 
