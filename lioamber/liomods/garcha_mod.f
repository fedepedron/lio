!%%%%%%%%%%%%%%%%%%%%%%%%%%%%%%%%%%%%%%%%%%%%%%%%%%%%%%%%%%%%%%%%%%%%%%%%%%%%%%!
       module garcha_mod
!------------------------------------------------------------------------------!
       implicit real*8 (a-h,o-z)

      INCLUDE 'param.f'
      logical verbose 
      integer M,Md,natom,ntatom,NMAX,NCO,NUNP,igrid,igrid2
     >  ,Iexch,nsol,npas,npasw,idip,watermod,noconverge,
     > converge,ndiis,NGEO,nang,timedep,ntdstep,propagator,NBCH 
      integer restart_freq, energy_freq
      real*8 GOLD, TOLD, qmmmcut, dgtrig
!      parameter (nng=100)
      character*65 title
      character*20 basis,whatis,stdbas
      character*40 basis_set, fitting_set
      logical int_basis
      character*4 date
      character*20 output,fcoord,fmulliken,frestart,frestartin,solv,
     > solv2
      character*4 ctype
      logical exists,MEMO,predcoef
      logical done(ntq),used,NORM,OPEN,ATRHO,DIRECT,VCINP,SHFT,DIIS
      logical done_fit(ntq)
      logical TMP1,TMP2,dens,EXTR,SVD,field1
!write1
      logical Coul,GRAD,BSSE,integ,SVD1,sol,tipe
!Prop,GRAD,BSSE,integ,SVD1,sol,tipe
      logical exter,exter1,resp1,primera,writexyz,intsoldouble
      logical OPEN1
      logical dens1,integ1,sol1,free,free1, field, extern

      logical tdrestart, writedens
      logical writeforces

      logical cubegen_only,cube_dens,cube_orb,cube_elec, cube_sqrt_orb
      integer cube_res,cube_sel
      character*20 cube_dens_file,cube_orb_file,cube_elec_file


      dimension OCC(40),oc2(400),ATCOEF(100*ng0),ighost(ntq),
     > ighost1(ntq)
      real*8 e_(50,3),wang(50),e_2(116,3),wang2(116),e3(194,3), ! intg1 e intg2
     > wang3(194)                                               !
      integer Nr(0:54),Nr2(0:54)
      real*8 Fx, Fy, Fz, epsilon, a0,tdstep

      real*8, dimension (:,:), ALLOCATABLE :: r,v,rqm,d
      real*8, dimension (:), ALLOCATABLE ::  Em, Rm, pc
      integer, dimension (:), ALLOCATABLE :: Iz, nnat

      dimension isotop(54)!,Pm(nt)
      dimension Rm2(0:54), STR(880,0:21), FAC(0:16)
      dimension alpha(nss)
c Everything is dimensioned for 2 basis, normal and density
c ncf, lt,at,ct parameters for atomic basis sets
      dimension nshell(0:4)
      dimension Num(0:3),nlb(ng),nld(ngd),nshelld(0:4)
       integer iconst1,idip1,ipop1,ispin1,
     > icharge1,Nsol1,natsol1,Ll(3)
      
       real*8, dimension (:), ALLOCATABLE :: af
       real*8, dimension (:,:), ALLOCATABLE :: c,a,cx,ax,cd,ad,B
       integer, dimension (:), ALLOCATABLE :: Nuc,ncont,Nucx,ncontx,Nucd
     >  ,ncontd
        integer, dimension (:), ALLOCATABLE :: indexii, indexiid

c
       
       real*8, dimension (:), ALLOCATABLE :: RMM,RMM1,RMM2,RMM3
       real*8, dimension (:), ALLOCATABLE :: rhoalpha,rhobeta
       real*8, dimension (:,:), ALLOCATABLE :: X, XX
       real*8, dimension (:), ALLOCATABLE :: old1,old2,old3 

c
      parameter(pi32=5.56832799683170698D0,pi=3.14159265358979312D0,
     >          rpi=1.77245385090551588D0, pi5=34.9868366552497108D0,
     >    pi52=34.9868366552497108D0)
      parameter(pis32=5.56832799683170698E0,piss=3.14159265358979312E0,
     >          rpis=1.77245385090551588E0, pis5=34.9868366552497108E0,
     >    pis52=34.9868366552497108E0)


c Angular momenta : up to f functions ( could be easily extended if
c necessary)
c
c      common /fit/ Nang,dens1,integ1,Iexch1,igridc,igrid2c
c      common /cav/ a01,epsilon1,field1,exter1,Fx1,Fy1,Fz1
c
c      common /index/ ii,iid
c
      Data Num /1,3,6,10/
      dimension jatom(2,100),coef(100),dist(100,3),distt(100)
      integer ndis
      real*8 kjar,xini,xfinal   

      integer, dimension(:), ALLOCATABLE :: natomc,nnps,nnpp,nnpd,nns
      integer, dimension(:), ALLOCATABLE :: nnd,nnp
      real*8, dimension (:), ALLOCATABLE :: atmin
      integer, dimension(:,:), ALLOCATABLE :: jatc
      integer kknums,kknumd
      integer, dimension (:), ALLOCATABLE :: kkind,kkinds
      real*8     rmax, rmaxs
      real*8, dimension (:), ALLOCATABLE :: cool
      real*4, dimension (:), ALLOCATABLE :: cools
c      parameter rmintsol=16.0D0
!
!------------------------------------------------------------------------------!
       real*8,allocatable,dimension(:,:)     :: Smat
       real*8,allocatable,dimension(:,:)     :: RealRho
!       real*8,allocatable,dimension(:,:)     :: Gmat !DK
!       real*8,allocatable,dimension(:,:)     :: Hmat !DK
!       real*8,allocatable,dimension(:,:)     :: FockMat
!       complex*16,allocatable,dimension(:,:) :: RhoOld,RhoNew

!       real*8,allocatable,dimension(:,:) :: Lmat,Linv,Umat,Uinv
!------------------------------------------------------------------------------!

!-Variables for hibrid damping-diis
      logical :: hybrid_converg
      double precision :: good_cut
      double precision :: Etold

!-Variables for library reading.
      logical :: omit_bas
!-Variables for outout format.
      logical :: style, allnml
!-Variables for property calculations.
      logical :: fukui, dipole, lowdin, mulliken, print_coeffs

!     parameter (nng=100)
      integer :: nng, max_func
      integer, allocatable, dimension(:) :: ncf, lt
      real*8, allocatable, dimension(:) :: at, ct
     
!      dimension ncf(nng),lt(nng)
!      dimension at(nng),ct(nng)

<<<<<<< HEAD
! GPU OPTIONS
      logical :: assign_all_functions, remove_zero_weights, 
     >              energy_all_iterations
      real*8  :: free_global_memory, sphere_radius, little_cube_size
      integer :: min_points_per_cube, max_function_exponent

! Energy contributions
      real*8 :: Enucl
      real*8,dimension(:)  ,allocatable :: Eorbs
! need this for lowdin
      real*8,dimension(:,:),allocatable :: sqsm
      
=======
!-Variables for distance combination restrain
      INTEGER :: number_restr, number_index
      INTEGER, ALLOCATABLE, DIMENSION(:,:) :: restr_pairs
      INTEGER, ALLOCATABLE, DIMENSION(:) ::  restr_index
      DOUBLE PRECISION, ALLOCATABLE, DIMENSION(:) :: restr_k, restr_w,
     > restr_r0
>>>>>>> fbad5ec0

       end module
!%%%%%%%%%%%%%%%%%%%%%%%%%%%%%%%%%%%%%%%%%%%%%%%%%%%%%%%%%%%%%%%%%%%%%%%%%%%%%%!<|MERGE_RESOLUTION|>--- conflicted
+++ resolved
@@ -136,7 +136,6 @@
 !      dimension ncf(nng),lt(nng)
 !      dimension at(nng),ct(nng)
 
-<<<<<<< HEAD
 ! GPU OPTIONS
       logical :: assign_all_functions, remove_zero_weights, 
      >              energy_all_iterations
@@ -148,15 +147,10 @@
       real*8,dimension(:)  ,allocatable :: Eorbs
 ! need this for lowdin
       real*8,dimension(:,:),allocatable :: sqsm
-      
-=======
 !-Variables for distance combination restrain
       INTEGER :: number_restr, number_index
       INTEGER, ALLOCATABLE, DIMENSION(:,:) :: restr_pairs
       INTEGER, ALLOCATABLE, DIMENSION(:) ::  restr_index
       DOUBLE PRECISION, ALLOCATABLE, DIMENSION(:) :: restr_k, restr_w,
      > restr_r0
->>>>>>> fbad5ec0
-
-       end module
 !%%%%%%%%%%%%%%%%%%%%%%%%%%%%%%%%%%%%%%%%%%%%%%%%%%%%%%%%%%%%%%%%%%%%%%%%%%%%%%!