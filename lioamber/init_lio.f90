--- conflicted
+++ resolved
@@ -30,15 +30,11 @@
                            energy_freq, style, allnml, writeforces,            &
                            cube_elec, cube_elec_file, cube_sqrt_orb, MEMO,     &
                            NORM, ATRHO, SHFT, GRAD, BSSE, sol, primera,        &
-<<<<<<< HEAD
                            watermod, fukui, little_cube_size, sphere_radius,   &
                            max_function_exponent, min_points_per_cube,         &
                            assign_all_functions, remove_zero_weights,          &
                            energy_all_iterations, free_global_memory, dipole,  &
-                           lowdin, mulliken, print_coeffs
-=======
-                           watermod, fukui, number_restr
->>>>>>> fbad5ec0
+                           lowdin, mulliken, print_coeffs, number_restr
 
     use ECP_mod   , only : ecpmode, ecptypes, tipeECP, ZlistECP, cutECP,       &
                            local_nonlocal, ecp_debug, ecp_full_range_int,      &
