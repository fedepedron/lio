--- conflicted
+++ resolved
@@ -41,19 +41,15 @@
 objects += sysdata.o
 objects += mathsubs.o
 objects += maskrmm.o
-<<<<<<< HEAD
 objects += ECP_mod.o
 objects += readECP.o
 objects += intECP.o
 objects += drive.o
-
-=======
 objects += density.o
 ifeq ($(cublas),1)
 objects += cublasmath.o 
 endif
 objects += elec.o
->>>>>>> b7902082
 
 #
 ######################################################################
@@ -68,11 +64,7 @@
 # garcha_mod
 objlist := dft_get_mm_forces.o dft_get_qm_forces.o
 objlist += dip.o dipmem.o drive.o grid.o init_amber.o init.o
-<<<<<<< HEAD
 objlist += int1.o int2.o int3lu.o int3mem.o  intfld.o intsol.o
-=======
-objlist += int1.o int2.o int3lu.o int3mem.o intfld.o intsol.o
->>>>>>> b7902082
 objlist += int1G.o int2G.o int3G.o intSG.o intsolG.o intsolGs.o
 objlist += jarz.o lio_finalize.o predictor.o
 objlist += SCF.o SCF_in.o SCFop.o TD.o cubegen.o
@@ -83,7 +75,6 @@
 objlist := SCF.o SCFop.o
 $(objlist:%.o=$(obj_path)/%.o) : $(obj_path)/mathsubs.mod
 
-<<<<<<< HEAD
 # ECP_mod
 objlist := SCF.o
 objlist += readECP.o
@@ -98,7 +89,6 @@
 
 objlist := drive.o
 $(objlist:%.o=$(obj_path)/%.o) : $(obj_path)/readECP.o
-=======
 ifeq ($(cublas),1)
 #cublasmath
 objlist := cublasmath.o
@@ -107,6 +97,5 @@
 objlist := SCF.o SCFop.o TD.o
 $(objlist:%.o=$(obj_path)/%.o) : $(obj_path)/cublasmath.mod
 endif
->>>>>>> b7902082
 
 ######################################################################