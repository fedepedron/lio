--- conflicted
+++ resolved
@@ -40,23 +40,13 @@
 objects += FixMessRho.o PackedStorage.o
 objects += liokeys.o
 objects += sysdata.o
-<<<<<<< HEAD
-objects += mathsubs.o
-objects += maskrmm.o
 objects += ECP_mod.o
 objects += esp_funct.o
 objects += readECP.o
 objects += intECP.o
-objects += drive.o
 objects += density.o
 objects += extras.o
-ifeq ($(cublas),1)
-objects += cublasmath.o 
-endif
-=======
-objects += density.o
 objects += fterm_biaspot.o lowdinpop.o
->>>>>>> 6efc5346
 objects += elec.o
 #
 #
@@ -99,28 +89,16 @@
 $(tmplist:%.o=$(obj_path)/%.o) : $(obj_path)/mathsubs.mod
 
 
-<<<<<<< HEAD
-# garcha_mod
-objlist := dft_get_mm_forces.o dft_get_qm_forces.o
-objlist += dip.o dipmem.o drive.o grid.o init_amber.o init.o
-objlist += int1.o int2.o int3lu.o int3mem.o  intfld.o intsol.o
-objlist += int1G.o int2G.o int3G.o intSG.o intsolG.o intsolGs.o
-objlist += jarz.o lio_finalize.o predictor.o
-objlist += SCF.o SCF_in.o SCFop.o TD.o cubegen.o extras.o
-$(objlist:%.o=$(obj_path)/%.o) : $(obj_path)/garcha_mod.mod
-=======
 # general_module: Description pending
 ######################################################################
 objects   += general_module.o
 src_paths += general_module
 include general_module/general_module.mk
->>>>>>> 6efc5346
 
 tmplist := SCF.o
 $(tmplist:%.o=$(obj_path)/%.o) : $(obj_path)/general_module.mod
 
 
-<<<<<<< HEAD
 # ECP_mod
 objlist := SCF.o
 objlist += readECP.o
@@ -141,10 +119,8 @@
 objlist += ECP_mod.mod
 $(objlist:%.o=$(obj_path)/%.o) : $(obj_path)/esp_funct.mod
 
-=======
 # cublas: Description pending
 ######################################################################
->>>>>>> 6efc5346
 ifeq ($(cublas),1)
 objects   += cublasmath.o fortran.o
 src_paths += cublasmath
