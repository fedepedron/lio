--- conflicted
+++ resolved
@@ -254,10 +254,6 @@
       WRITE (IW,999) M,X
    25 FMCHS = APPROX - FIMULT * PTLSUM
       RETURN
-<<<<<<< HEAD
   999 FORMAT (24H0FMCHS DOES NOT CONVERGE,I6,1PE16.8)
-=======
-  999 FORMAT ('23H0FMCHS DOES NOT CONVERGE',I6,1PE16.8)
->>>>>>> 6f5fccfd
       END
 C     -----------------------
