C
C   PROGRAMA PARA MOVER UN SISTEMA FORMADO POR 2 SUBSISTEMAS:
C   SOLVENTE==> TIP4P o TIP4P-FQ-WATER CON Q-FLUCTUANTES
C   SOLUTO  ==> SISTEMA QUANTICO (DFT)
C   
C
C
C-----DIMENSIONA PARAMETROS SIST.QUANTICO:
C-----(init.f de Dario)
c
c MAIN SUBROUTINE --------------------------------------
C DFT calculation with gaussian basis sets
c-------------------------------------------------------
c
c
c PARAMETERS - DYNAMICAL VECTOR ONLY -------------------
c
c ngDyn : number of atoms * number basis functions
c ngdDyn: number of atoms * number auxiliar functions
c Ngrid : number of grid points (LS-SCF part)
c norbit : number of MO
c
c Ngrid may be set to 0 , in the case of using Num. Integ.
<<<<<<< HEAD
      INCLUDE 'COMM'
=======

>>>>>>> 127d9561
      INCLUDE 'param'
      INCLUDE 'COMM'
      INTEGER SPC
      COMMON /tipsol/SPC
      parameter (ngDyn=700)
      parameter (ngdDyn=700)
c      parameter (ngDyn=450)
c      parameter (ngdDyn=450)
c      parameter (norbit=250,Ngrid=8000)
      parameter (norbit=200,Ngrid=6000)

      parameter (ng3=4*ngDyn)
c     parameter (ng2=7*ngDyn*(ngDyn+1)/2+3*ngdDyn*(ngdDyn+1)/2+
c    >           ngDyn+ngDyn*norbit+Ngrid)
c---- para version en memoria
      parameter (ng2=5*ngDyn*(ngDyn+1)/2+3*ngdDyn*(ngdDyn+1)/2+
     >           ngDyn+ngDyn*norbit+Ngrid+ngDyn*(NgDyn+1)/2*NgdDyn)

      dimension XW(ngDyn,ng3),XXW(ngdDyn,ngdDyn),RMM(ng2)

C-----DIMENSIONES DE TODO
      DIMENSION AV(500)
      logical NORM,ATRHO,VCINP,DIRECT,EXTR,dens,write1
      logical OPEN,SVD,SHFT,GRAD,BSSE,integ,field,sol,free
      logical exter,MEMO
      dimension r(nt,3),nshelld(0:3),nshell(0:3)
      dimension cd(ngd,nl),ad(ngd,nl),Nucd(ngd),ncontd(ngd)
      dimension c(ng,nl),a(ng,nl),Nuc(ng),ncont(ng),Iz(nt)
      dimension Em(ntq+nss),Rm(ntq+nss),alpha(nss),pcx(nt)
      dimension xte(nat),yte(nat),zte(nat)
      dimension fxte(nat),fyte(nat),fzte(nat) 
      dimension f1(nt,3),Pm(nt),q(ntq)
      DIMENSION IZTE(NAT)
      DIMENSION HISTO(100,100),HISTO2(100)
      CHARACTER*4 date

      common /sol1/Nsol,natsol,alpha,Em,Rm,sol,free,pcx

      common /dyn/Pm
      common /fit/ Nang_,dens,integ,Iexch,igrid,igrid2

#ifdef G2G
      call g2g_init()
#endif

      TEMPAV=ZERO
      TEMPOL=ZERO
      TEMPSLV=ZERO
      TEMPSLT=ZERO
      IFORT=70


C--------------------------------------------------------
C--------------------------------------------------------

C-----LLAMA A 'INICIO':LEE TODO SOBRE EL SISTEMA CLASICO
      CALL INICIO(NATSOL,NDIP,IDIPCOR,PMAX,PZMAX)

      KBER = BER1
      IPINPUT0 =  ITERM

C-----LLAMA A 'DRIVE' :LEE TODO SOBRE EL SISTEMA QUANTICO
C-----(AUNQUE ICON=1 O -1 LEE DE DRIVE, SI ICON.NE.0 LEE LAS 
C-----POSICIONES PERO MAS ADELANTE LLAMA A CONFIG Y REESCRIBE 
C-----LAS POSICIONES NUCLEARES.
c      IF(NSPECQ.NE.0)THEN
      CALL DRIVE(ng2,ngDyn,ngdDyn,RMM,XW,XXW,MEMO,NORM,natom,Iz,r,Nuc,
     & M,ncont,nshell,c,a,Nucd,Md,ncontd,nshelld,cd,ad,E,
     & nopt,OPEN,NMAX,NCO,ATRHO,VCINP,SHFT,Nunp,GOLD,told,write1)
c      ENDIF

       date='date'
       CALL SYSTEM(date)
       write(*,*)

C-----LLAMA A 'CORECT': CALCULA TODO LO QUE NECESITA DESPUES

CCCCCCCCCCCCCCCCCCCCCCCCCCCCCCCCCCCCCCCCCCCCCCCCCCCCCCCCCCCCCCCC
      IF(ELFIELD.EQ.1) THEN
       CALL CORECTE(NATSOL,RM,EM,PM,AVNPU,
     &  PMAX,PZMAX,HISTO,HISTO2,DELP,DELPZ)
       GOTO 6778
       ENDIF
CCCCCCCCCCCCCCCCCCCCCCCCCCCCCCCCCCCCCCCCCCCCCCCCCCCCCCCCCCCCCCCC

      IF(SPC.EQ.1)THEN 
      CALL CORECT2(NATSOL,RM,EM,PM,AVNPU,
     &  PMAX,PZMAX,HISTO,HISTO2,DELP,DELPZ)
      ELSE
      CALL CORECT(NATSOL,RM,EM,PM,AVNPU,
     &  PMAX,PZMAX,HISTO,HISTO2,DELP,DELPZ)
      ENDIF 
 6778 CONTINUE

C-----TRANSFORMA NUMERACION Y UNIDADES DARIO A 
C-----LAS MIAS (COORDS)
      IF(ABS(ICON).EQ.0)THEN

      DO I=1+NATOM,NPART
      IZTE(I)=IZ(I)
      ENDDO

      DO I=1,NATOM
      X(I)=R(I,1)*A0
      Y(I)=R(I,2)*A0
      Z(I)=R(I,3)*A0
      ENDDO

C===========================================
      IF(ELFIELD.EQ.1) THEN
      
      DO I=NATOM+1,NATOM+NWAT
      X(I)=R(I,1)*A0
      Y(I)=R(I,2)*A0
      Z(I)=R(I,3)*A0
      IZ(I)=IZTE(I)
      ENDDO

      GOTO 6779
      ENDIF
      
C===========================================

      II=NATOM
      DO I=NATOM+1,NATOM+NWAT*NATSOL,3
      II=II+1
      X(II)=R(I,1)*A0
      Y(II)=R(I,2)*A0
      Z(II)=R(I,3)*A0
      IZ(II)=IZTE(I)
      ENDDO
         
      DO I=NATOM+1,NATOM+NWAT*NATSOL,3
      II=II+1
      X(II)=R(I+1,1)*A0
      Y(II)=R(I+1,2)*A0
      Z(II)=R(I+1,3)*A0
      IZ(II)=IZTE(I+1)
      ENDDO

      DO I=NATOM+1,NATOM+NWAT*NATSOL,3
      II=II+1
      X(II)=R(I+2,1)*A0
      Y(II)=R(I+2,2)*A0
      Z(II)=R(I+2,3)*A0
      IZ(II)=IZTE(I+2)
      ENDDO

 6779 CONTINUE

C-----SI COMIENZA DEL ORDEN (ICON=0) LEYO CONFIGURACION DE
C-----DARIO Y EMPIEZA CON VELOCIDAD NULA
C-----(EMPEZAR DEL ORDEN QUIERE DECIR DE DRIVE)
      DO I=1,NPART
      X0(I)=X(I)
      Y0(I)=Y(I)
      Z0(I)=Z(I)
      VX(I)=ZERO
      VY(I)=ZERO
      VZ(I)=ZERO
      VX0(I)=ZERO
      VY0(I)=ZERO
      VZ0(I)=ZERO
      VQ(I)=ZERO
      VQ0(I)=ZERO
      ENDDO

      ENDIF

C-----CONTROL: COHERENCIA ENTRE ENTRADA DARIO Y MIA
c      IF(NSPECQ.EQ.0)NSOL=NWAT
      IF(NWAT.NE.NSOL)THEN
      WRITE(*,*)'NSOL DEBE SER = A NWAT',NSOL,NWAT
      PAUSE
      ENDIF
      IF(NPART.NE.(NATOM+NSOL*NATSOL))THEN
      WRITE(*,*)'ALGO INCOHERENTE NPART,NT',NPART,(NATOM+NSOL*NATSOL)
      STOP
      ENDIF
     
C-----PONE A CERO LAS CANTIDADES CANONICAS
      S0 = ZERO
      ST = ZERO
      SD = ZERO
      SS = ZERO
      SD0= ZERO
     
      S0Q = ZERO
      STQ = ZERO
      SDQ = ZERO
      SSQ = ZERO
      SD0Q= ZERO

C-----LLAMA A 'CONFIG': COMO EMPEZAR (NUCLEOS)
      CALL CONFIG (ANG,NATSOL,q,HISTO,HISTO2)


C-----ARREGLA LA NUMERACION PARA EL IZ(I)
C-----IZ(I):NUMERO ATOMICO
      DO I=1,NPART
      IZTE(I)=IZ(I)
      ENDDO

      DO II=1,NATSOL
      II1=II-1
      DO I=NATOM+1,NATOM+NWAT
      K=(I-(NATOM+1))*(NATSOL-1)  
      IZ(I+II1*NWAT)=IZTE(I+II1+K)
      ENDDO
      ENDDO


C-----SI QUIERO PONER LAS QS INICIALES 
C-----DEBE SER IZZ=1

      IF (IZZ.EQ.1)THEN

CCCCCCCCCCCCCCCCCCCCCCCCCCCCCCCCCCCCCCCCC
      IF(ELFIELD.EQ.1) THEN

      DO I=1+NATOM,0.5*NWAT+NATOM
      II= I+0.5*NWAT

      PC(I) = ZZZ(1)*EE
      IZ(I) = 8
      PC(II)= -ZZZ(1)*EE
      IZ(II) = 7
      ENDDO
      
c     DO I=1+NATOM,NWAT+NATOM
c     WRITE(*,*) I,PC(I)
c     ENDDO
          
      GOTO 1090
      ENDIF
CCCCCCCCCCCCCCCCCCCCCCCCCCCCCCCCCCCCCCCCC

      DO I=1+NATOM,NWAT+NATOM
      I1= I+NWAT
      I2= I+2*NWAT
      
      PC(I) = ZZZ(1)*EE
      PC(I1)= ZZZ(2)*EE
      PC(I2)= ZZZ(3)*EE
      PC0(I)  = PC(I)
      PC0(I1) = PC(I1)
      PC0(I2) = PC(I2)
 
      ENDDO
 1090 CONTINUE 
      ENDIF


C-----SI ICON=0 PERO QUIERO LEER LAS CARGAS DEL SOLVENTE(IZZ=2)
C-----(LAS LEE CON MI NUMERACION Y UNID.DE E)
      IF(ICON.EQ.0.AND.IZZ.EQ.2)THEN
      OPEN(74,FILE='cargas')
      READ(74,*) NATOM,NPART
      DO I=NATOM+1,NPART
      READ(74,*)NU,PC(NU)
      PC(NU)=PC(NU)*EE
      PC0(NU)=PC(NU)
      ENDDO
      ENDIF


      REWIND 8
      NIN = ITEL +2
      NOUT = NIN + NTIME
      GGRID = 1000.D0
      IGGRID=INT(GGRID)
      GRIL = 100.D0
      IGRIL= INT(GRIL)
      DELR2= BXLGTH/GRIL
      DELR = BXLGTH/GGRID
 

C-----GENERA UNA FOTO (ini.xyz)INICIAL
        WRITE(12,50) NPART
        WRITE(12,*)
        DO I=1,NPART
        IF(NDFT.EQ.1)THEN     

         IF(I.LE.NATOM)THEN
          WRITE(12,101)   AT(I),X(I),Y(I),Z(I)
         ELSE
          WRITE(12,101)   AT(I),X(I),Y(I),Z(I),PC(I)/EE
         ENDIF

        ELSE
         WRITE(12,101)   AT(I),X(I),Y(I),Z(I),PC(I)/EE
        ENDIF

        ENDDO
        WRITE(12,*)'inicio '
        

C-- Para reacomodar el solvente a TIP4P o SPC:  
       do i=1,npart
       xx(i)=x(i)
       yy(i)=y(i)
       zz(i)=z(i)
       enddo
       CALL GAMMA(NATSOL)
       do i=1,npart
       x(i)=xx(i)
       y(i)=yy(i)
       z(i)=zz(i)
       enddo
C-- Fin reacomodo 


CCCCCCCCCCCCCCCCCCCCCCCCCCCCCCCCCCCCCCCCCCCCCCCCCCCCCCCCCCCCC
CC
CC   AQUI COMIENZA EL LOOP
CC
CCCCCCCCCCCCCCCCCCCCCCCCCCCCCCCCCCCCCCCCCCCCCCCCCCCCCCCCCCCCC

      DO 390 IT = NIN , NOUT
      ITEL = IT -1


C-----LLAMA A 'NEWXYZ':PONE EN X1 Y1 Z1 SITIOS REALES
C-----Y EN XYZ LOS SITIOS CON CARGA (TIP4P)  
c     write(*,*) 'ANTES DE NEW', X(6),Y(6),Z(6)   
      CALL NEWXYZ(NATSOL,F1)
c     write(*,*) 'DESPUES DE NEW',X(6),Y(6),Z(6)
   
      Vcerca = ZERO
      Vlejos = ZERO 
      VCT    = ZERO
      VLJ    = ZERO
      VOO    = ZERO
      VCOO   = ZERO
      VOH    = ZERO
      VHH    = ZERO
      VTOT   = ZERO
      VSELF  = ZERO
      VLJQC  = ZERO
      VCQC   = ZERO
      VCSSO  = ZERO
      VCSSH  = ZERO
      VCSST  = ZERO
      FXH1   = ZERO
      FYH1   = ZERO
      FZH1   = ZERO
      FXH11  = ZERO
      FYH11  = ZERO
      FZH11  = ZERO
      FXH2   = ZERO
      FYH2   = ZERO
      FZH2   = ZERO
      
       
 
 
      IF(NWAT.EQ.0)GOTO 575

C-----LLAMA A 'FSPHER':
c     write(*,*)'SPC:',SPC

CCCCCCCCCCCCCCCCCCCCCCCCCCCCCCCCCCCCCCCCCCCCCCCC
      IF(ELFIELD.EQ.1) THEN
      CALL FSPHER(NATSOL)
      GOTO 6880
      ENDIF
CCCCCCCCCCCCCCCCCCCCCCCCCCCCCCCCCCCCCCCCCCCCCCCCC

      IF(SPC.EQ.1) THEN
      CALL FSPHER2(NATSOL)
c     write(*,*)'fspher2'
      ELSE
      CALL FSPHER(NATSOL)
c     write(*,*)'fspher'
      ENDIF
 
 6880 CONTINUE

575   CONTINUE

C-----LLAMA A 'FINT': INT. SOLV-SLT(NUCLEOS)
C      write(*,*)'a fint',FX(1),FY(1),Fz(1)

CCCCCCCCCCCCCCCCCCCCCCCCCCCCCCCCCCCCCCCCCCCCCCCCCCCCC
      IF(ELFIELD.EQ.1) THEN
      CALL FINTE(IZ,NATSOL,FXH1,FYH1,FZH1)
      
c     WRITE(*,*) VLJQC,VCQC
      GOTO 6881
      ENDIF
CCCCCCCCCCCCCCCCCCCCCCCCCCCCCCCCCCCCCCCCCCCCCCCCCCCCCCCC

      IF(SPC.EQ.1) THEN
      CALL FINT2(IZ,NATSOL,FXH1,FYH1,FZH1)
      ELSE
      CALL FINT(IZ,NATSOL,FXH1,FYH1,FZH1)
      ENDIF 
C      write(*,*)' fint',FX(1),Fy(1),Fz(1)

 6881 CONTINUE

C575   CONTINUE
C-----VUELVE A PONER EN XYZ LOS SITIOS REALES
C-----Y EN X1 Y1 Z1 LOS SITIOS CON CARGA (TIP4P)
       DO I = 1, NPART

       XT = X1(I)
       YT = Y1(I)
       ZT = Z1(I)

       X1(I) = X(I)
       Y1(I) = Y(I)
       Z1(I) = Z(I)

       X(I) = XT
       Y(I) = YT
       Z(I) = ZT
       ENDDO

        IF(NDFT.NE.1)GOTO 9000
      IF (NPAS.GT.0.AND.MOD(ITEL,NPAS).EQ.0) THEN
C-----LLAMA A 'DODA':PASA DE MI NUMERACION A LA DE DARIO (COORDS)

      CALL DODA(NATSOL,R,IZ)

C-----LLAMA A 'SCF': CALCULA ENERGIA SUBS. QUANTICO
      IF(NPAS.NE.1)THEN
       WRITE(*,*)
       WRITE(*,*)'DFT-   STEP No: ',ITEL
       WRITE(*,*)
      ENDIF


#ifdef G2G
      write(*,*) 'carga de posiciones, igrid2'
			call g2g_reload_atom_positions(igrid2)
#endif
         IF(OPEN)THEN

      CALL SCFop(MEMO,NORM,NATOM,IZ,R,NUC,M,NCONT,NSHELL,C,A
     >    ,NUCD,MD,NCONTD,NSHELLD,CD,AD
     >    ,RMM,XW,XXW,E,
     >    NOPT,PC,OPEN,NMAX,NCO,ATRHO,VCINP,SHFT,NUNP,GOLD,
     >    TOLD,WRITE1,FQQ,Q,
     >    IT,ITEL,NIN,IPR1,E1s,EAC,
     >    ux,uy,uz,NPAS)

          ELSE

      CALL SCF(MEMO,NORM,NATOM,IZ,R,NUC,M,NCONT,NSHELL,C,A
     >    ,NUCD,MD,NCONTD,NSHELLD,CD,AD
     >    ,RMM,XW,XXW,E,
     >    NOPT,PC,OPEN,NMAX,NCO,ATRHO,VCINP,SHFT,NUNP,GOLD,
     >    TOLD,WRITE1,FQQ,Q,
     >    IT,ITEL,NIN,IPR1,E1s,EAC,
     >    ux,uy,uz,NPAS)

          ENDIF

      ESCF = E
      E1s0 = E1s
      EKS  = ESCF-E1s0

#ifdef G2G
			write(*,*) 'cambio de grilla para fuerza (igrid)'
      if (igrid.ne.igrid2) then
        call g2g_new_grid(igrid)
      endif
#endif

C-----LLAMA A RUTINAS QUE CALCULAN GRADIENTES DE EKS:

       
C---  INT1G:GRADIENTES DE INTEGRALES DE 1E (Q)
      CALL INT1G(NORM,natom,r,Nuc,Iz,M,Md,ncont,nshell,
     > c,a,RMM,En,f1,FXH2,FYH2,FZH2)
      

C---  INT3G:GRADIENTES DE INTEGRALES DE 2E (Q)
      CALL INT3G(NORM,natom,Iz,r,Nuc,M,ncont,nshell,c,a,
     > Nucd,Md,ncontd,nshelld,cd,ad,RMM,E2,f1,
     > nopt,OPEN,NMAX,NCO,ATRHO,VCINP,SHFT,Nunp,GOLD,
     > told,write,FXH2,FYH2,FZH2)


C---  INTSG:GRADIENTES DE INTEGRAL DE OVERLAP (Q)
      CALL INTSG(NORM,natom,nsol,natsol,r,Nuc,M,Md,ncont,
     > nshell,c,a,RMM,f1,FXH2,FYH2,FZH2)
       FXH2 =  f1(1,1)
       FYH2 =  f1(2,1)
       FZH2 =  f1(3,1)

543   CONTINUE     

C-----INTSOLG:GRADIENTES DE INTEGRAL RHO*V (Q-C)
      CALL INTSOLG(NORM,natom,Nsol,natsol,r,Nuc,Iz,M,Md,
     > ncont,nshell,c,a,pc,RMM,f1,FXH11,FYH11,FZH11)
       
C-----UNIDADES DE DARIO POR LAS MIAS PARA LAS FZAS SOBRE SLT
      DO I=1,NATOM
      FX(I)=FX(I)-F1(I,1)/A0*HH
      FY(I)=FY(I)-F1(I,2)/A0*HH
      FZ(I)=FZ(I)-F1(I,3)/A0*HH
      ENDDO
c      write(*,*) 'd intsolG',FX(1),FY(1),FZ(1)
C-----ACOPLAMIENTO COULOMBIANO SOLUTO-SOLVENTE POR ATOMO
C-----A PARTIR DE ACA, VCSS ES LA SUMA DE LAS INTERACCIONES
C-----1) ELECTRONES CON NUCLEOS CLASICOS (EAC(I))
C-----2) NUCLEOS CLASICOS CON NUCLEOS CUANTICOS (VCSS(I))

CCCCCCCCCCCCCCCCCCCCCCCCCCCCCCCCCCCCCCCCCCCCCCCCCCCCCCCCCCCCCCCC
      IF(ELFIELD.EQ.1) THEN
      I1=NATOM
      DO I=1+NATOM,NPART
      I1=I1+1
      VCSS(I1)=VCSS(I1)*FACTOR + EAC(I)*HH*FACTOR
      VCSSO = VCSSO + VCSS(I1)
      ENDDO
      GOTO 6882
      ENDIF
CCCCCCCCCCCCCCCCCCCCCCCCCCCCCCCCCCCCCCCCCCCCCCCCCCCCCCCCCCCCCC

      I1=NATOM  ! O
      DO I=1+NATOM,NPART,3
      I1=I1+1
      VCSS(I1)=VCSS(I1)*FACTOR + EAC(I)*HH*FACTOR
      VCSSO = VCSSO + VCSS(I1)
      ENDDO
 
      DO I=1+NATOM,NPART,3
      I1=I1+1   ! H
      VCSS(I1)=VCSS(I1)*FACTOR + EAC(I+1)*HH*FACTOR
      VCSSH = VCSSH + VCSS(I1)
      ENDDO
 
      DO I=1+NATOM,NPART,3
      I1=I1+1   ! H
      VCSS(I1)=VCSS(I1)*FACTOR + EAC(I+2)*HH*FACTOR
      VCSSH = VCSSH + VCSS(I1)
      ENDDO

 6882 CONTINUE

      VCSST = VCSST + VCSSO + VCSSH
c     WRITE(*,*) 'VCSST VCSSO VCSSH',VCSST,VCSSO,VCSSH
C-----UNIDADES DE DARIO A LAS MIAS PARA LAS FZAS SOBRE SOLV.

C=============== ELFIELD=1 ==========================
 
      IF(ELFIELD.EQ.1) THEN
      NN=NATOM
      DO N=NATOM+1,NATOM+NWAT
      NN=NN+1
      FX(NN)=FX(NN)-F1(N,1)/A0*HH
      FY(NN)=FY(NN)-F1(N,2)/A0*HH
      FZ(NN)=FZ(NN)-F1(N,3)/A0*HH
      FQ(NN)=FQ(NN)+FQQ(N)/EE*HH
      enddo
      GOTO 6883
      ENDIF
C====================================================

      NN=NATOM
      DO N=NATOM+1,NATOM+NWAT*3,3
      NN=NN+1
      FX(NN)=FX(NN)-F1(N,1)/A0*HH
      FY(NN)=FY(NN)-F1(N,2)/A0*HH
      FZ(NN)=FZ(NN)-F1(N,3)/A0*HH
      FQ(NN)=FQ(NN)+FQQ(N)/EE*HH
      enddo

      DO N=NATOM+1,NATOM+NWAT*NATSOL,3
      NN=NN+1
      FX(NN)=FX(NN)-F1(N+1,1)/A0*HH
      FY(NN)=FY(NN)-F1(N+1,2)/A0*HH
      FZ(NN)=FZ(NN)-F1(N+1,3)/A0*HH
      FQ(NN)=FQ(NN)+FQQ(N+1)/EE*HH
      ENDDO
 
      DO N=NATOM+1,NATOM+NWAT*NATSOL,3
      NN=NN+1
      FX(NN)=FX(NN)-F1(N+2,1)/A0*HH
      FY(NN)=FY(NN)-F1(N+2,2)/A0*HH
      FZ(NN)=FZ(NN)-F1(N+2,3)/A0*HH
      FQ(NN)=FQ(NN)+FQQ(N+2)/EE*HH
      ENDDO

 6883 CONTINUE

C-----DE NUMERACION DARIO A LA MIA (COORDS)
      CALL DADO(R,NATSOL,IZ)
C-----Pone las cargas en el solvente(en doda se cambiaron)
C-----DEBE SER IZZ=1

C=======ELFIELD=1 ===========================
      IF(ELFIELD.EQ.1) THEN
      DO I=1+NATOM,NWAT+NATOM
      PC(I)  = PC0(I)
      ENDDO
      GOTO 6884
      ENDIF
ccccccccccccccccccccccccccccccccccccccccccccccccc

C      DO I=1+NATOM,NWAT+NATOM
C      I1= I+NWAT
C      I2= I+2*NWAT
 
C      PC(I)  = PC0(I)
C      PC(I1) = PC0(I1)
C      PC(I2) = PC0(I2)

C      ENDDO

 6884 CONTINUE

      ELSEIF (NPAS.GT.0.AND.MOD(ITEL,NPAS).NE.0) THEN
      
    
C-- Si no hace en CADA paso un calculo de estructura electronica:
C-- pero SI calcula en CADA paso integral de RHO*V, Zj*Pc(i)/|Rj-Ri| 
C-- y potencial LJ entre Ri y Rj:

      CALL DODA(NATSOL,R,IZ)
      
      CALL INTSOL(NORM,natom,Nsol,natsol,r,Nuc,Iz,M,Md,ncont,nshell,
     > c,a,pc,RMM,E1s,FQQ,IT,ITEL,NIN,IPR1,EAC,NPAS)
      

      DO I=1,NPART
       DO J=1,3
       f1(I,J)=0.0D0
      ENDDO
      ENDDO

      CALL INTSOLG(NORM,natom,Nsol,natsol,r,Nuc,Iz,M,Md,
     > ncont,nshell,c,a,pc,RMM,f1,FXH11,FYH11,FZH11)
      FXH11 =  f1(1,1) - FXH2
      FYH11 =  f1(1,2) - FYH2
      FZH11 =  f1(1,3) - FZH2
       
C-----CAMBIO UNIDADES FZA. SOBRE SOLUTO
      DO I=1,NATOM
      FX(I)=FX(I)-F1(I,1)/A0*HH
      FY(I)=FY(I)-F1(I,2)/A0*HH
      FZ(I)=FZ(I)-F1(I,3)/A0*HH
c      write(*,*)'f1 ',i,(f1(i,j)/a0*hh,j=1,3)
      ENDDO

C-----ACOPLAMIENTO COULOMBIANO SOLUTO-SOLVENTE POR ATOMO

CCCCCCCCCCCCCCCCCCCCCCCCCCCCCCCCCCCCCCCCCCCCCCCCCCCCCCCCCCC
      IF(ELFIELD.EQ.1) THEN
      I1=NATOM
      DO I=1+NATOM,NPART
      I1=I1+1   !   O
      VCSS(I1)=VCSS(I1)*FACTOR + EAC(I)*HH*FACTOR
      VCSSO = VCSSO + VCSS(I1)
      ENDDO
      GOTO 6885
      ENDIF
CCCCCCCCCCCCCCCCCCCCCCCCCCCCCCCCCCCCCCCCCCCCCCCCCCCCCCCCCCCCCCCCCCCCCCCCCC

      I1=NATOM
      DO I=1+NATOM,NPART,3
      I1=I1+1   !   O
      VCSS(I1)=VCSS(I1)*FACTOR + EAC(I)*HH*FACTOR
      VCSSO = VCSSO + VCSS(I1)
      ENDDO

      DO I=1+NATOM,NPART,3
      I1=I1+1   !   H
      VCSS(I1)=VCSS(I1)*FACTOR + EAC(I+1)*HH*FACTOR
      VCSSH = VCSSH + VCSS(I1)
      ENDDO

      DO I=1+NATOM,NPART,3
      I1=I1+1   !   H
      VCSS(I1)=VCSS(I1)*FACTOR + EAC(I+2)*HH*FACTOR
      VCSSH = VCSSH + VCSS(I1)
      ENDDO

 6885 CONTINUE

      VCSST = VCSST + VCSSO + VCSSH

C-----TRANSFORMA NUMERACION Y UNIDADES FZA. SOBRE SOLVENTE 

CCCCCCCCCCCCCCCCCCCCCCCCCCCCCCCCCCCCCCCCCCCCCCCCC
      IF(ELFIELD.EQ.1) THEN
      NN=NATOM
      DO N=NATOM+1,NPART            
      NN=NN+1
      FX(NN)=FX(NN)-F1(N,1)/A0*HH
      FY(NN)=FY(NN)-F1(N,2)/A0*HH
      FZ(NN)=FZ(NN)-F1(N,3)/A0*HH
      FQ(NN)=FQ(NN)+FQQ(N)/EE*HH
      ENDDO
      GOTO 6886
      ENDIF
CCCCCCCCCCCCCCCCCCCCCCCCCCCCCCCCCCCCCCCCCCCCCCCCCCCCC

      NN=NATOM
      DO N=NATOM+1,NATOM+NWAT*NATSOL,3
      NN=NN+1
      FX(NN)=FX(NN)-F1(N,1)/A0*HH
      FY(NN)=FY(NN)-F1(N,2)/A0*HH
      FZ(NN)=FZ(NN)-F1(N,3)/A0*HH
      FQ(NN)=FQ(NN)+FQQ(N)/EE*HH
      ENDDO
 
      DO N=NATOM+1,NATOM+NWAT*NATSOL,3
      NN=NN+1
      FX(NN)=FX(NN)-F1(N+1,1)/A0*HH
      FY(NN)=FY(NN)-F1(N+1,2)/A0*HH
      FZ(NN)=FZ(NN)-F1(N+1,3)/A0*HH
      FQ(NN)=FQ(NN)+FQQ(N+1)/EE*HH
      ENDDO
 
      DO N=NATOM+1,NATOM+NWAT*NATSOL,3
      NN=NN+1
      FX(NN)=FX(NN)-F1(N+2,1)/A0*HH
      FY(NN)=FY(NN)-F1(N+2,2)/A0*HH
      FZ(NN)=FZ(NN)-F1(N+2,3)/A0*HH
      FQ(NN)=FQ(NN)+FQQ(N+2)/EE*HH
      ENDDO

 6886 CONTINUE

      CALL DADO(R,NATSOL,IZ)

      ENDIF
9000  CONTINUE
      IF (IEWLD.EQ.1) CALL FURIM
      Vcerca = Vcerca*FACTOR
      Vlejos = Vlejos*FACTOR
      VCT  = VCT * FACTOR
      VLJ  = VLJ * FACTOR
      VOO  = VOO * FACTOR 
      VCOO = VCOO* FACTOR 
      VOH  = VOH * FACTOR 
      VHH  = VHH * FACTOR 
      VTOT = VTOT* FACTOR
      VSELF= VSELF*FACTOR
      VCQC = VCQC* FACTOR
      VLJQC= VLJQC*FACTOR

C------------------------------------------------------------------C
      FXT = ZERO
      FYT = ZERO
      FZT = ZERO

 
      DO 201 I = 1, NPART
      FXT = FXT + FX (I)
      FYT = FYT + FY (I)
      FZT = FZT + FZ (I)
201   CONTINUE
c      write(*,*)'Fza total: ',abs(fxt*fxt+fyt*fyt+fzt*fzt)
c      write(*,*)'           ',fxt,fyt,fzt

      IF (DSQRT(FXT*FXT+FYT*FYT+FZT*FZT).GT.1.D-04)THEN
      WRITE (6,*) ' FZA TOTAL NE ZERO EN MAIN  ', FXT, FYT,FZT
      ENDIF
C------------------------------------------------------------------C


C-----MUEVE COORDENADAS:
C-----DE TODOS LOS ATOMOS SI LLAMO A DFT,
C-----SOLO EL SOLVENTE SI NO LLAMO A DFT (SOLUTO CONGELADO)

        IF(BER1.NE.BER2) THEN
        	IF(BER1.LT.BER2)THEN
        	BERDK = (BER2-BER1)/BERSTEP
        	KBER = KBER + BERDK
        	ELSE
        	BERDK = (BER1-BER2)/BERSTEP
        	KBER = KBER - BERDK
        	ENDIF
        ELSE
        KBER=BER2
        ENDIF

      QSEK = ZERO
      QSEP = ZERO

      IF(ICMOT.EQ.1)THEN
         IF(NDFT*NPAS.GT.0.AND.MOD(ITEL,NPAS).EQ.0)THEN
           CALL CVTMOT(NATSOL)
         ELSEIF(NDFT.NE.1.OR.MOD(ITEL,NPAS).NE.0)THEN
           CALL CVTMOT1(NATSOL)
         ENDIF
                    QSEP = GDF*TEMPRQ*S0*FACTOR
                    QSEK = QS*SD0*SD0
 
      ELSEIF(ICMOT.EQ.0)THEN
            IF(NDFT*NPAS.GT.0.AND.MOD(ITEL,NPAS).EQ.0)THEN
              CALL CVEMOT(NATSOL)
            ELSEIF(NDFT.NE.1.OR.MOD(ITEL,NPAS).NE.0)THEN
              CALL CVEMOT1(NATSOL)
            ENDIF

      ELSEIF(ICMOT.EQ.2)THEN
C-----SI ICMOT.EQ.2 HACE STEEPEST DESCENT CON TODOS LOS NUCLEOS
            CALL OPTIM(NATSOL)

      ELSEIF(ICMOT.EQ.3)THEN
            IF(NDFT*NPAS.GT.0.AND.MOD(ITEL,NPAS).EQ.0)THEN
              CALL CVEMOTN(NATSOL)
            ELSEIF(NDFT.NE.1.OR.MOD(ITEL,NPAS).NE.0)THEN
              CALL CVEMOTN1(NATSOL)
            ENDIF
 
       ELSEIF(ICMOT.EQ.4)THEN
C            IF(NDFT*NPAS.GT.0.AND.MOD(ITEL,NPAS).EQ.0)THEN
               CALL CVEMOTNN(NATSOL)
C            ELSEIF(NDFT.NE.1.OR.MOD(ITEL,NPAS).NE.0)THEN
C              CALL CVEMOTN1(NATSOL)
 
       ELSEIF(ICMOT.EQ.5)THEN
c              write(*,*) 'ANTES',X(6),Y(6),Z(6)
C               CALL CVEMOTNNN(NATSOL)
c              write(*,*) 'DESPUES',X(6),Y(6),Z(6)
           CONTINUE
       ENDIF

C-----MUEVE CARGAS SIST.CLASICO
      IF(NWAT.EQ.0)GOTO 7447
      IF(IFLUC.NE.1)GOTO 3234

      QSEKQ = ZERO
      QSEPQ = ZERO

      IF (IQMOT.EQ.1)THEN
CQTMOTB ==> a temperatura cte con Berendsen/QSQ=>masa termostato

                    CALL QTMOTB

      ELSEIF(IQMOT.EQ.0)THEN

                  CALL QEMOT

      ELSEIF(IQMOT.EQ.2)THEN
C-----SI IQMOT.EQ.2 HACE STEEPEST DESCENT CON LAS CARGAS PARCIALES
                  CALL OPTIMQ

      ELSE

      CONTINUE
                 
      ENDIF

3234  CONTINUE
7447  CONTINUE


      TEMPSQ= QSEKQ/BOLTZF
      TEMPS = QSEK/BOLTZF
      QSEKQ = PTFIVE*QSEKQ*FACTOR
      QSEK = PTFIVE*QSEK*FACTOR


C-------------------------------------------------------C
C-----SI ESTA OPTIMIZANDO: CONTROLA LAS FUERZAS
      FQT2 = ZERO
      FXT2 = ZERO
      FYT2 = ZERO
      FZT2 = ZERO
      FQT2 = ZERO

      DO 211 I = 1, NPART
      FXT2 = FXT2 + FX(I)*FX(I)
      FYT2 = FYT2 + FY(I)*FY(I)
      FZT2 = FZT2 + FZ(I)*FZ(I)
      FQT2 = FQT2 + FQ(I)*FQ(I)
211   CONTINUE
      
      EMOD = (FXT2 + FYT2 + FZT2)
      EMODQ = (FQT2)
      EMOD = DSQRT(EMOD)*FACTOR*A0
      EMODQ = DSQRT(EMODQ)*FACTOR*EE
C--------------------------------------------------------C


C-----TERMALIZA NUCLEOS
      IF (NEWV.GT.0.AND. MOD(ITEL,NEWV).EQ.0) THEN

          IF(NSCAL.EQ.0.AND.ITEL.EQ.0) GOTO 353
                
		IF(NDFT*NPAS.EQ.1) CALL TEPCHR(NATSOL)
		IF(NDFT*NPAS.NE.1) CALL TEPCHR2(NATSOL)
                TEMPS = ZERO

      ENDIF
353   CONTINUE


C-----TERMALIZA CARGAS SIST.CLASICO
      IF (NEWQ.GT.0.AND. MOD(ITEL,NEWQ).EQ.0) THEN
               
                CALL TEPQ
                TEMPSQ = ZERO

      ENDIF

C-----EJES PPALES DE INERCIA Y MOM. DIPOLAR TOTAL
C          IF(NDIP.GT.0)THEN
C     CALL UNGLES(NATSOL,IT,NIN,NDIP)      
C     CALL DIPOLOS(IT,NIN,NDIP,DV1,DV2,DV3,
C    >  ux,uy,uz)
C          ENDIF

551   CONTINUE

      RT = ONE / DBLE (IT)
      VOO = VLJ + VCOO
      EKIN = PTFIVE * TEMPAV * FACTOR
c      WRITE(*,*) 'EKIN,TEMPAV,FACTOR',EKIN,TEMPAV,FACTOR
      EKINQ =PTFIVE * TEMPOL * FACTOR
      IF(NWAT.EQ.0)THEN
      EK = EKIN
      ELSE
      EK = EKIN + EKINQ
      ENDIF
      ECSELF = VSELF - DBLE(NWAT)*EGP*FACTOR
      EINTQC = VCQC + VLJQC
      IF(IFLUC.EQ.1)THEN
      EPOT = VCT + VLJ + ENEFUR*FACTOR + ECSELF
      ELSE  
      EPOT = VCT + VLJ + ENEFUR*FACTOR 
      ENDIF
      EPOT1= EPOT + EINTQC 
      POT = (EKS+E1s)*HH*FACTOR + EPOT1
      ETOTL = EK + POT
      TE = ETOTL+(QSEK+QSEP+QSEKQ+QSEPQ)
c      WRITE(*,*)'TEMPAV,GDF',TEMPAV,GDF
      TEMPAV = TEMPAV/GDF
c     WRITE(*,*) 'TEMPAV',TEMPAV
       if(GDFSLT.eq.zero)then
      TEMPSLT=TEMPSLT
      TEMPSLV=TEMPSLV/gdf
       else
      TEMPSLV=TEMPSLV/GDFSLV
      TEMPSLT=TEMPSLT/GDFSLT
       endif
      TEMPOL = TEMPOL/GDQ

      
      AC (1)  = AC(1)  + TEMPOL
      AC (2)  = AC(2)  + TEMPOL*TEMPOL 
      AC (3)  = AC(3)  + TEMPAV
      AC (4)  = AC(4)  + TEMPAV* TEMPAV
      AC (7)  = AC(7)  + S0
      AC (8)  = AC(8)  + QSEP
      AC (9)  = AC(9)  + TEMPS
      AC (10) = AC(10) + ETOTL
      AC (11) = AC(11) + ETOTL * ETOTL
      AC (12) = AC(12) + TE
      AC (13) = AC(13) + TE * TE
      AC (14) = AC(14) + EPOT
      AC (15) = AC(15) + EPOT **2
      AC (16) = AC(16) + VLJ
      AC (17) = AC(17) + VLJ * VLJ
      AC (18) = AC(18) + VCOO
      AC (19) = AC(19) + VCOO * VCOO
      AC (20) = AC(20) + VOO
      AC (21) = AC(21) + VOO * VOO
      AC (22) = AC(22) + VOH
      AC (23) = AC(23) + VOH * VOH
      AC (24) = AC(24) + VHH
      AC (25) = AC(25) + VHH * VHH
      AC (26) = AC(26) + VCT
      AC (27) = AC(27) + VCT * VCT
      AC (28) = AC(28) + VSELF
      AC (29) = AC(29) + VSELF * VSELF
      AC (30) = AC(30) + ECSELF
      AC (31) = AC(31) + ECSELF * ECSELF
      AC (32) = AC(32) + SUMFX
      AC (33) = AC(33) + SUMFY
      AC (34) = AC(34) + SUMFZ
      AC (35) = AC(35) + SUMF
      AC (36) = AC(36) + EINTQC
      AC (37) = AC(37) + EINTQC * EINTQC
      AC (38) = AC(38) + VCQC
      AC (39) = AC(39) + VCQC*VCQC
      AC (40) = AC(40) + VLJQC
      AC (41) = AC(41) + VLJQC*VLJQC
      AC (44) = AC(44) + EPOT1
      AC (45) = AC(45) + EPOT1 **2
      AC (46) = AC(46) + POT
      AC (47) = AC(47) + POT*POT 
      AC (48) = AC(48) + DV1
      AC (49) = AC(49) + DV1*DV1
      AC (50) = AC(50) + DV2
      AC (51) = AC(51) + DV2*DV2
      AC (52) = AC(52) + DV3
      AC (53) = AC(53) + DV3*DV3
      AC (54) = AC(54) + DIPT
      AC (55) = AC(55) + DIPT*DIPT
      AC (56) = AC(56) + VCSSO
      AC (57) = AC(57) + VCSSO*VCSSO
      AC (58) = AC(58) + VCSSH
      AC (59) = AC(59) + VCSSH*VCSSH
      AC (60) = AC(60) + VCSST
      AC (61) = AC(61) + VCSST*VCSST
      AC (62) = AC(62) + FZ5
      AC (63) = AC(63) + FZ5*FZ5
      AC (64) = AC(64) + FZ1
      AC (65) = AC(65) + FZ1*FZ1
      AC (66) = AC(66) + FZ2
      AC (67) = AC(67) + FZ2*FZ2 
      AC (68) = AC(68) + Vcerca 
      AC (69) = AC(69) + Vlejos 


C---- ESTADISTICA PARA LAS POBLACIONES DE MULLIKEN (Q(I))
C---- Y PARA LAS CARGAS FLUCTUANTES (PC(I))   
c----------------c
      NN = 67
c----------------c
c      DO 22 I=1,NPART
c      IF(I.LE.NATOM)THEN
c      AC(NN+I) = AC(NN+I) + Q(I)
c      AC(I+NN+NPART) = AC(I+NN+NPART) + Q(I)*Q(I)
c      ELSE
c      AC(NN+I) = AC(NN+I) + PC(I)/EE
c      AC(NN+I+NPART) = AC(NN+I+NPART) + PC(I)/EE*PC(I)/EE
c      ENDIF
c22    CONTINUE   


      NREF=NATOM+NWAT+NN+2*NPART
c      IF(NREF.GT.500)THEN
c      WRITE(*,*)'DANGER! DIMENSION AC(I).GT.500 ',NREF
c      WRITE(*,*)'CUIDADO CON LOS ACUMULADORES DE CARGAS Y ETC'
c      STOP
c      ENDIF

      DO 290 I = 1, 500
      AV(I) = AC(I) * RT
290   CONTINUE
      
      IF (MOD((IT-NIN),IPR).EQ.0)THEN
      
          IF(MOD(ITEL,NPAS).NE.0.OR.NDFT.NE.1)THEN

             IF(ICMOT.NE.2.AND.IQMOT.NE.2)THEN
      WRITE (6,350)ITEL,TE,EK,POT,E1s*HH*FACTOR,EKS*HH*FACTOR,
     & TEMPAV,TEMPOL
             ENDIF
          ELSE

      WRITE(6,*)
      WRITE(6,*)'>>>>>>>>>>>>>>>>>>>>>>>>>>>>>>>>>>>>>>>>>>>>>>>>>>>>'
      WRITE(6,*)'STEP No:  ',ITEL
      WRITE(6,*)'TEMPERATURA NUCLEOS           ',TEMPAV
      WRITE(6,*)'TEMPERATURA CARGAS            ',TEMPOL
      WRITE(6,*)'ENERGIA POLARIZACION          ',ECSELF
      WRITE(6,*)'ENERGIA LJ SOLVENTE           ',VLJ
      WRITE(6,*)'ENERGIA ES SOLVENTE           ',VCT
      WRITE(6,*)'ENERGIA POT. SOLVENTE CLASICO ',EPOT
      WRITE(6,*)'ENERGIA VLJQC                 ',VLJQC
      WRITE(6,*)'ENERGIA VCQC                  ',VCQC
      WRITE(6,*)'ENERGIA POT. VLJQC + VCQC     ',EINTQC
      WRITE(6,*)'ENERGIA POT. CLAS+ INTQC      ',EPOT1
      WRITE(6,*)'ENERGIA RHO*V                 ',E1s
c      WRITE(6,*)'ENERGIA RHO*V                 ',E1s*HH*FACTOR
c      WRITE(6,*)'ENERGIA KS                    ',EKS*HH*FACTOR
      WRITE(6,*)'ENERGIA KS                    ',EKS
      WRITE(6,*)'ENERGIA POTENCIAL TOTAL       ',POT
      WRITE(6,*)'ENERGIA CINETICA              ',EK
      WRITE(6,*)'HAMILTONIANO                  ',TE
      WRITE(6,*)'>>>>>>>>>>>>>>>>>>>>>>>>>>>>>>>>>>>>>>>>>>>>>>>>>>>>'
      WRITE(6,*)

         ENDIF
     
      ENDIF

c                     *******
                      NPR=10 
c                     *******
           IF(MOD((IT-NIN),NPR).EQ.0)THEN

C-----ENERGIAS Y TEMPERATURAS EN F. DEL TIEMPO
      IF(ICMOT.NE.2)THEN
      WRITE(19,86)ITEL,TE,EK,POT,EINTQC,ECSELF,TEMPAV,TEMPOL,E1s*HH*FACTOR,
     & EKS*HH*FACTOR
      WRITE(80,'(i6,2x,F8.3,2x,F8.3,2x,F8.3,2x,F8.3)')ITEL,TEMPAV,
     & TEMPOL,TEMPSLT,TEMPSLV
      CALL FLUSH(80)
c      WRITE(81,*)ITEL,DIST,DIST1,DIST2
      WRITE(82,*)ITEL,E1s*HH*FACTOR,VCQC
      WRITE(83,*)ITEL,(VCSS(I),I=1+NATOM,NATOM+NWAT)
      WRITE(84,*)ITEL,(VCSS(I),I=1+NATOM+NWAT,NPART)
      WRITE(85,*)ITEL,VCSSO,VCSSH,VCSST
      ELSEIF(ICMOT.EQ.2)THEN
C-----SI OPTIMIZA Q Y R ESCRIBE ENERGIA TOTAL, POTENCIAL Y GRADIENTES
      WRITE(19,86)ITEL,TE,EMOD,EMODQ
      IF(NSPECQ.EQ.0)THEN
      WRITE(6,86)ITEL,TE,EMOD,EMODQ
      ENDIF
      ENDIF

           ENDIF
     
C-----IMPRIME ARCHIVO FORT.15 CADA "IP15" PASOS:
c     write(*,*)'ANTES DE 15',X(6),Y(6),Z(6)
 
         IF(MOD((IT-NIN),IP15).EQ.0)THEN
      WRITE(15,*)NPART,ITEL
      WRITE(15,*)
      DO I=1,NPART
        IF(NDFT.NE.1)THEN
      WRITE(15,101)AT(I),X(I),Y(I),Z(I),PC(I)/EE
        ELSE
      IF(I.LE.NATOM)THEN
      WRITE(15,101)AT(I),X(I),Y(I),Z(I),Q(I)
      ELSE
      WRITE(15,101)AT(I),X(I),Y(I),Z(I),PC(I)/EE
      ENDIF
        ENDIF
      ENDDO
         ENDIF

c     write(*,*)'DESPUES DE 15',X(6),Y(6),Z(6)

C --  ESCRIBE EN CADA PASO: COORDS. Y VELOCIDADES SOLUTO
      WRITE(18,*)NATOM,ITEL
      WRITE(20,*)ITEL
      WRITE(18,*)
      DO I=1,NATOM
      IF(NDFT.NE.1)WRITE(18,101)AT(I),X(I),Y(I),
     & Z(I),PC(I)/EE
      IF(NDFT.EQ.1)WRITE(18,101)AT(I),X(I),Y(I),
     & Z(I),Q(I)
      WRITE(20,101)AT(I),VX(I),VY(I),VZ(I)
      ENDDO
C-----END FORT.15 y FORT.18 y FORT.20

      IF (MOD(ITEL,NSAVE).EQ.0.AND.NSAVE.GT.0)THEN
      WRITE (8,*)IDUM,X99
      WRITE (8,*)ITEL
      WRITE (8,*)X,Y,Z,X0,Y0,Z0,VX,VY,VZ,VX0,VY0,VZ0
      WRITE (8,*)ITEL
      WRITE (8,*)ST,S0,SD,SD0
      WRITE (8,*)STQ,S0Q,SDQ,SD0Q
      WRITE (8,*)ITEL
      WRITE (8,*)PC,PC0,VQ
      WRITE (8,*)ITEL
      WRITE (8,*)KG,KG1
      WRITE (8,*)HISTO
      WRITE (8,*)HISTO2
      WRITE (8,*)QK
      WRITE (8,*)AC
      REWIND 8

      ENDIF

C-----LLAMA A 'GRILLA' PARA G(R) ELECTRONICO(SOLV)
c      CALL GRILLA(ntq,Q)

390   CONTINUE


CCCCCCCCCCCCCCCCCCCCCCCCCCCCCCCCCCCCCCCCCCCCCCCCCCCCCCCCCCCCCCCCCCC
CC
CC         FINAL DEL LOOP
CC
CCCCCCCCCCCCCCCCCCCCCCCCCCCCCCCCCCCCCCCCCCCCCCCCCCCCCCCCCCCCCCCCCCC

C-----CALCULA E IMPRIME EN FORT.16 Y FORT.17 G(R)
      IF(IRDF.EQ.1)THEN
      CALL PRINTER(RT,HISTO,HISTO2,DELP,DELPZ)
      ENDIF

C-----IMPRIME FINAL EN FILE8.OUT        
      WRITE (8,*)IDUM,X99
      WRITE (8,*)ITEL
      WRITE (8,*)X,Y,Z,X0,Y0,Z0,VX,VY,VZ,VX0,VY0,VZ0
      WRITE (8,*)ITEL
      WRITE (8,*)ST,S0,SD,SD0
      WRITE (8,*)STQ,S0Q,SDQ,SD0Q
      WRITE (8,*)ITEL
      WRITE (8,*)PC,PC0,VQ
      WRITE (8,*)ITEL
      WRITE (8,*)KG,KG1,HISTO
      WRITE (8,*)HISTO2
      WRITE (8,*)QK
      WRITE (8,*)AC

C----IMPRIME LOS INPUT=FILE8.out PARA JARZINSKY
c         
c       IF(ITEL.EQ.IPINPUT0) THEN
c
cc        open(unit=IPINPUT0,file=file8.IPINPUT0)
c
c         IPINPUT0 = IPINPUT0+IPINPUT
c
c         WRITE (,*)IDUM,X99
c         WRITE (,*)ITEL
c         WRITE (,*)X,Y,Z,X0,Y0,Z0,VX,VY,VZ,VX0,VY0,VZ0
c         WRITE (,*)ITEL
c         WRITE (,*)ST,S0,SD,SD0
c         WRITE (,*)STQ,S0Q,SDQ,SD0Q
c         WRITE (,*)ITEL
c         WRITE (,*)PC,PC0,VQ
c         WRITE (,*)ITEL
c         WRITE (,*)KG,KG1,HISTO
c         WRITE (,*)HISTO2
c         WRITE (,*)QK
c         WRITE (,*)AC
c
c       ENDIF

C-----REESCRIBE LA FOTO (tt.alc) "FINAL" 
        WRITE(41,50) NPART
        WRITE(41,*) 
        DO I=1,NPART
        IF(NDFT.EQ.1)THEN
         IF(I.LE.NATOM)THEN
          WRITE(41,101) AT(I),X(I),Y(I),Z(I),Q(I)
         ELSE
          WRITE(41,101) AT(I),X(I),Y(I),Z(I),PC(I)/EE
         ENDIF
        ELSE
        WRITE(41,101) AT(I),X(I),Y(I),Z(I),PC(I)/EE
        ENDIF
        ENDDO
        WRITE(41,*)'ITEL: ',ITEL
C-----FIN FOTO  

      WRITE (6,*)

      IF(IUNID.EQ.1)WRITE(6,*)'UNIDADES: ADIMENSIONALES, FACTOR DE 
     & NORMALIZACION= 1/NKT'
      IF(IUNID.EQ.2)WRITE(6,*)'UNIDADES: KELVIN'
      IF(IUNID.EQ.3)WRITE(6,*)'UNIDADES: Kcal/mol'
      IF(IUNID.EQ.4)WRITE(6,*)'UNIDADES: HARTREES'

      IF(ICMOT.EQ.2)GOTO 909
     
      WRITE (6,*)
      WRITE (6,*) ' .... AFTER  ',ITEL,' STEPS HAVE BEEN ACCUMULATED'
      WRITE (6,*)
      WRITE (6,*)'<HAMILTONIAN>', AV(12),' <DH>',DSQRT(AV(13)-AV(12)**2)
      WRITE (6,*)
      WRITE (6,*) '<TEMPERATURE>',AV(3),' <DT>',DSQRT(AV(4)-AV(3)**2)
      WRITE (6,*)
      WRITE (6,*) '<TEMPOL> ',AV(1),' <DT>',DSQRT(AV(2)-AV(1)**2)  
      WRITE(6,*)
      WRITE (6,*) '<POT CLAS >',AV(14),' <DP>',DSQRT(AV(15)-AV(14)**2)
      WRITE (6,*)
      WRITE (6,*) '<POT L-J >',AV(16),' <DP>',DSQRT(AV(17)-AV(16)**2)
      WRITE (6,*)
      WRITE (6,*) '<POT COUL >',AV(26),' <DV>',DSQRT(AV(27)-AV(26)**2)
      WRITE (6,*)
c      WRITE (6,*) '<POT VCQC>',AV(38),'  <VCQC**2>',AV(39),
c     &  '  <D VCQC 2>',DSQRT(AV(39)-AV(38)**2)
c      WRITE (6,*)
c      WRITE (6,*) '<POT LJQC>',AV(40),'  <VLJQC**2>',AV(41),
c     &  '  <D VLJQC 2>',DSQRT(AV(41)-AV(40)**2)
c      WRITE (6,*)
c      WRITE (6,*) '<POT INTQC >',AV(36),'  <EIQC**2>',AV(37),
c     &  '  <D  2>',DSQRT(AV(37)-AV(36)**2)
c      WRITE (6,*)
      WRITE (6,*) '<POT (C)+(QC) >',AV(44),' <DP>',
     & DSQRT(AV(45)-AV(44)**2)
      WRITE (6,*)
      WRITE (6,*) '<POT TOTAL >',AV(46),' <DP>',DSQRT(AV(47)-AV(46)**2)
      WRITE (6,*)
c      WRITE (6,*) '< DV1 >',AV(48),'  <D DV1 >',DSQRT(AV(49)-AV(48)**2)
c      WRITE (6,*)
c      WRITE (6,*) '< DV2 >',AV(50),'  <D DV2 >',DSQRT(AV(51)-AV(50)**2)
c      WRITE (6,*)
c      WRITE (6,*) '< DV3 >',AV(52),'  <D DV3 >',DSQRT(AV(53)-AV(52)**2)
c      WRITE (6,*)
      WRITE (6,*) '< V >',AV(54),'  <D V >',DSQRT(AV(55)-AV(54)**2)
      WRITE (6,*) 
      WRITE (6,*) '<VCSSO>',AV(56),'   <Delta>',DSQRT(AV(57)-AV(56)**2)
      WRITE (6,*)
      WRITE (6,*) '<VCSSH>',AV(58),'   <Delta>',DSQRT(AV(59)-AV(58)**2)
      WRITE (6,*)
      WRITE (6,*) '<VCSST>',AV(60),'   <Delta>',DSQRT(AV(61)-AV(60)**2)
      WRITE (6,*)

c      WRITE (6,*) '<FZ>',AV(62),'   <Delta>',DSQRT(AV(63)-AV(62)**2)
c      WRITE (6,*)
c      WRITE (6,*) '<F1>',AV(64),'   <Delta>',DSQRT(AV(65)-AV(64)**2)
c      WRITE (6,*)
c      WRITE (6,*) '<F2>',AV(66),'   <Delta>',DSQRT(AV(67)-AV(66)**2)
c      WRITE (6,*)
       write (6,*) 'nano capo, Vcerca y Vlejos', AV(68), AV(69)


c      OPEN(7,FILE='mull.out')
c      WRITE (7,*)
c      WRITE(7,*)'<MULLIKEN POP Y CARGAS: >'
c      DO I=1,NPART
c      WRITE(7,612)I,IZ(I),AV(NN+I),DSQRT(AV(NN+I+NPART)-AV(NN+I)**2)
c      ENDDO

909   CONTINUE


      WRITE(*,*)
      WRITE(*,*)'----- FIN -----'
      date='date'
      CALL SYSTEM(date)

      call g2g_deinit()

86    FORMAT(I10,4X,10G20.9)
87    FORMAT(2X,10G15.7)
45    FORMAT(2X,I7,10F12.6)
778   FORMAT(2X,I8,10G18.7)
779   FORMAT(2X,I8,20G18.7)
223   FORMAT(2X,I5,8X,4G15.7)   
612   FORMAT(3X,2I5,5X,4G18.7)
250   FORMAT(4X,'ITER',4X,'ENERGY1',6X,'EKINQ',6X,
     &'EPOT1',3X,' VLJ  ',5X,'VCOUL ',4X,'ESELF',6X,'EINTQC',4X,
     &'TEMPAV',4X,'TEMPOL',/
     &,'--------------------------------------------------------')
466   FORMAT(I7,10F9.2)
467   FORMAT(I7,20F9.2)
350   FORMAT (I7,2X,11G12.5)
91    FORMAT (8I10)
92    FORMAT (4G19.7)
93    FORMAT (4G19.10)
78    FORMAT(2X,'D (H Br) ',2I4,2G18.9)
77    FORMAT(2X,'D H)(O   ',2I4,2G18.9)
79    FORMAT(2X,'D (H O)  ',2I4,2G18.9)
<<<<<<< HEAD
50    FORMAT(2X,I5,1X,'ATOMS')
=======
50    FORMAT(2X,I6,1X,'ATOMS')
>>>>>>> 127d9561
100   FORMAT(2X,I3,1X,A5,4F9.4)
101   FORMAT(5X,A5,4F9.4)
102   FORMAT(2X,A5,4F15.6)



      END

<|MERGE_RESOLUTION|>--- conflicted
+++ resolved
@@ -21,11 +21,6 @@
 c norbit : number of MO
 c
 c Ngrid may be set to 0 , in the case of using Num. Integ.
-<<<<<<< HEAD
-      INCLUDE 'COMM'
-=======
-
->>>>>>> 127d9561
       INCLUDE 'param'
       INCLUDE 'COMM'
       INTEGER SPC
@@ -1357,11 +1352,7 @@
 78    FORMAT(2X,'D (H Br) ',2I4,2G18.9)
 77    FORMAT(2X,'D H)(O   ',2I4,2G18.9)
 79    FORMAT(2X,'D (H O)  ',2I4,2G18.9)
-<<<<<<< HEAD
-50    FORMAT(2X,I5,1X,'ATOMS')
-=======
 50    FORMAT(2X,I6,1X,'ATOMS')
->>>>>>> 127d9561
 100   FORMAT(2X,I3,1X,A5,4F9.4)
 101   FORMAT(5X,A5,4F9.4)
 102   FORMAT(2X,A5,4F15.6)
