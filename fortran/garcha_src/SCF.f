--- conflicted
+++ resolved
@@ -793,11 +793,6 @@
  995   continue
 
 
-<<<<<<< HEAD
-         DEALLOCATE (natomc,nnps,nnpp,nnpd,nns)
-         deallocate (nnd,nnp,atmin,jatc,xnano)
-=======
->>>>>>> 0296a37d
          if (memo) then
          deallocate (kkind)
          deallocate(cool)
