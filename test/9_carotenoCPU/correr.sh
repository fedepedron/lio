--- conflicted
+++ resolved
@@ -8,13 +8,9 @@
     SALIDA=$1
 fi
 
-<<<<<<< HEAD
 export OMP_NUM_THREADS=12
 export MKL_NUM_THREADS=1
 export KMP_AFFINITY=granularity=core,scatter
 export LIO_OUTER_THREADS=12
 export LIO_INNER_THREADS=1
-$LIOBIN -i carotenox.in -b DZVP  -c caroteno.xyz -v | tee salida
-=======
 $LIOBIN -i carotenox.in -b DZVP  -c caroteno.xyz -v > $SALIDA
->>>>>>> da3acb6d
