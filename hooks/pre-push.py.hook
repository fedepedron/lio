--- conflicted
+++ resolved
@@ -66,11 +66,7 @@
     if re.search("master$", remote_ref):
         tmpdir = repo.make_clean_copy()
         call("make clean", cwd=tmpdir, save_output=False)
-<<<<<<< HEAD
-        _, _, pid = call("make -j cpu=1 time=1", cwd=tmpdir, save_output=False)
-=======
-        _, _, pid = call("make -j3 cpu=1 time=1 non_optimize=1", cwd=tmpdir, save_output=False)
->>>>>>> ae24a002
+        _, _, pid = call("make -j3 cpu=1 time=1", cwd=tmpdir, save_output=False)
         if pid != 0:
             print "\033[1;31mError! Fallo la compilacion de LIO ergo no se debe pushear a master\033[0m"
             sys.exit(1)
