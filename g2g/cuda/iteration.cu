/* -*- mode: c -*- */
#include <iostream>
#include <fstream>
#include <map>
#include <string>
#include <math_constants.h>
#include "../common.h"
#include "../init.h"
#include "cuda_extra.h"
#include "../matrix.h"
#include "../timer.h"
#include "../partition.h"
#include "../scalar_vector_types.h"
#include "../global_memory_pool.h"

namespace G2G {
#if FULL_DOUBLE
texture<int2, 2, cudaReadModeElementType> rmm_input_gpu_tex;
texture<int2, 2, cudaReadModeElementType> rmm_input_gpu_tex2;
#else
texture<float, 2, cudaReadModeElementType> rmm_input_gpu_tex;
texture<float, 2, cudaReadModeElementType> rmm_input_gpu_tex2;
#endif
/** KERNELS **/
#include "gpu_variables.h"
#include "kernels/pot.h"
#include "kernels/potop.h"
#include "kernels/accumulate_point.h"
#include "kernels/energy.h"
#include "kernels/energy_open.h"
#include "kernels/energy_derivs.h"
#include "kernels/rmm.h"
#include "kernels/weight.h"
#include "kernels/functions.h"
#include "kernels/force.h"
#include "kernels/transpose.h"

using std::cout;
using std::endl;
using std::list;

// Host function to set the constant
void gpu_set_variables(void) {
  cudaMemcpyToSymbol(gpu_normalization_factor, &fortran_vars.normalization_factor, sizeof(fortran_vars.normalization_factor), 0, cudaMemcpyHostToDevice);
  cudaMemcpyToSymbol(gpu_atoms, &fortran_vars.atoms, sizeof(fortran_vars.atoms), 0, cudaMemcpyHostToDevice);
  cudaMemcpyToSymbol(gpu_Iexch, &fortran_vars.iexch, sizeof(fortran_vars.iexch), 0, cudaMemcpyHostToDevice);
  cudaAssertNoError("set_gpu_variables");
}

template<class T> void gpu_set_atom_positions(const HostMatrix<T>& m) {
  cudaMemcpyToSymbol(gpu_atom_positions, m.data, m.bytes(), 0, cudaMemcpyHostToDevice);
}

template void gpu_set_atom_positions<float3>(const HostMatrix<float3>& m);
template void gpu_set_atom_positions<double3>(const HostMatrix<double3>& m);

template<class scalar_type>
void PointGroup<scalar_type>::solve_closed(Timers& timers, bool compute_rmm, bool lda, bool compute_forces, bool compute_energy, double& energy,double& energy_i, double& energy_c, double& energy_c1, double& energy_c2, double* fort_forces_ptr){
  //uint max_used_memory = 0;

  /*** Computo sobre cada cubo ****/
  CudaMatrix<scalar_type> point_weights_gpu;
  FortranMatrix<double> fort_forces(fort_forces_ptr, fortran_vars.atoms, 3, fortran_vars.max_atoms);

  /** Compute this group's functions **/
  timers.functions.start_and_sync();
  compute_functions(compute_forces, !lda); //<<<===============
  timers.functions.pause_and_sync();

  uint group_m = total_functions();

  timers.density.start_and_sync();
  /** Load points from group **/
  HostMatrix<scalar_type> point_weights_cpu(number_of_points, 1);

  uint i = 0;
  for (list<Point>::const_iterator p = points.begin(); p != points.end(); ++p, ++i) {
    point_weights_cpu(i) = p->weight;
  }
  point_weights_gpu = point_weights_cpu;

//<<===========================>>//
  dim3 threadBlock, threadGrid;
  /* compute density/factors */

  const int block_height= divUp(group_m,2*DENSITY_BLOCK_SIZE);

  threadBlock = dim3(DENSITY_BLOCK_SIZE,1,1); // Hay que asegurarse que la cantidad de funciones este en rango
  threadGrid = dim3(number_of_points,block_height,1);

  CudaMatrix<scalar_type> factors_gpu;

  CudaMatrix<scalar_type> partial_densities_gpu;
  CudaMatrix<vec_type<scalar_type,4> > dxyz_gpu;
  CudaMatrix<vec_type<scalar_type,4> > dd1_gpu;
  CudaMatrix<vec_type<scalar_type,4> > dd2_gpu;

<<<<<<< HEAD

=======
>>>>>>> 22614bda
  /*
   **********************************************************************
   * Transposiciones de matrices para la coalescencia mejorada en density
   **********************************************************************
   */


<<<<<<< HEAD
  CudaMatrix<scalar_type>              function_values_transposed_gpu;  
=======
  CudaMatrix<scalar_type>   function_values_transposed_gpu;
>>>>>>> 22614bda
  CudaMatrix<vec_type<scalar_type,4> > gradient_values_transposed_gpu;
  CudaMatrix<vec_type<scalar_type,4> > hessian_values_transposed_gpu;

  int transposed_width = COALESCED_DIMENSION(number_of_points);

  function_values_transposed_gpu.resize(group_m, COALESCED_DIMENSION(number_of_points));
  if (fortran_vars.do_forces || fortran_vars.gga)
      gradient_values_transposed_gpu.resize( group_m,COALESCED_DIMENSION(number_of_points));
  if (fortran_vars.gga)
      hessian_values_transposed_gpu.resize((group_m) * 2, COALESCED_DIMENSION(number_of_points));

  #define BLOCK_DIM 16
  dim3 transpose_grid(transposed_width / BLOCK_DIM, divUp((group_m),BLOCK_DIM));
  dim3 transpose_threads(BLOCK_DIM, BLOCK_DIM, 1);

  transpose<<<transpose_grid, transpose_threads>>> (function_values_transposed_gpu.data, function_values.data,  COALESCED_DIMENSION(number_of_points),group_m   );
<<<<<<< HEAD
  
  if (fortran_vars.do_forces || fortran_vars.gga) 
      transpose_vec<<<transpose_grid, transpose_threads>>> (gradient_values_transposed_gpu.data, gradient_values.data, COALESCED_DIMENSION(number_of_points), group_m );

  transpose_grid=dim3(transposed_width / BLOCK_DIM, divUp((group_m)*2, BLOCK_DIM), 1);

  if (fortran_vars.gga) 
      transpose_vec<<<transpose_grid, transpose_threads>>> (hessian_values_transposed_gpu.data, hessian_values.data, COALESCED_DIMENSION(number_of_points), (group_m)*2);
=======

  if (fortran_vars.do_forces || fortran_vars.gga)
    transpose_vec<<<transpose_grid, transpose_threads>>> (gradient_values_transposed_gpu.data, gradient_values.data, COALESCED_DIMENSION(number_of_points), group_m );

  transpose_grid=dim3(transposed_width / BLOCK_DIM, divUp((group_m)*2, BLOCK_DIM), 1);

  if (fortran_vars.gga)
    transpose_vec<<<transpose_grid, transpose_threads>>> (hessian_values_transposed_gpu.data, hessian_values.data, COALESCED_DIMENSION(number_of_points), (group_m)*2);
>>>>>>> 22614bda


  partial_densities_gpu.resize(COALESCED_DIMENSION(number_of_points), block_height);
  dxyz_gpu.resize(COALESCED_DIMENSION(number_of_points),block_height);
  dd1_gpu.resize(COALESCED_DIMENSION(number_of_points),block_height );
  dd2_gpu.resize(COALESCED_DIMENSION(number_of_points),block_height );

  const dim3 threadGrid_accumulate(divUp(number_of_points,DENSITY_ACCUM_BLOCK_SIZE),1,1);
  const dim3 threadBlock_accumulate(DENSITY_ACCUM_BLOCK_SIZE,1,1);

  if (compute_rmm || compute_forces) factors_gpu.resize(number_of_points);

  HostMatrix<scalar_type> rmm_input_cpu(COALESCED_DIMENSION(group_m), group_m+DENSITY_BLOCK_SIZE);
  get_rmm_input(rmm_input_cpu); //Achica la matriz densidad a la version reducida del grupo

  for (uint i=0; i<(group_m+DENSITY_BLOCK_SIZE); i++)
  {
    for(uint j=0; j<COALESCED_DIMENSION(group_m); j++)
    {
      if((i>=group_m) || (j>=group_m) || (j > i))
      {
        rmm_input_cpu.data[COALESCED_DIMENSION(group_m)*i+j]=0.0f;
      }
    }
  }


  /*
   **********************************************************************
   * Pasando RDM (rmm) a texturas
   **********************************************************************
   */

  //Comentado porque ahora vamos a hacer esto a mano por la textura
  // TODO: pasarlo a un metodo dentro de matrix.cpp
  //rmm_input_gpu = rmm_input_cpu; //Aca copia de CPU a GPU

  cudaArray* cuArray;
  cudaMallocArray(&cuArray, &rmm_input_gpu_tex.channelDesc, rmm_input_cpu.width,rmm_input_cpu.height);
#if FULL_DOUBLE
  cudaMemcpyToArray(cuArray, 0, 0,rmm_input_cpu.data,sizeof(int2)*rmm_input_cpu.width*rmm_input_cpu.height, cudaMemcpyHostToDevice);
#else
  cudaMemcpyToArray(cuArray, 0, 0,rmm_input_cpu.data,sizeof(float)*rmm_input_cpu.width*rmm_input_cpu.height, cudaMemcpyHostToDevice);
#endif
  cudaBindTextureToArray(rmm_input_gpu_tex, cuArray);

  rmm_input_gpu_tex.normalized = false;

  if (compute_energy) {
    CudaMatrix<scalar_type> energy_gpu(number_of_points);
<<<<<<< HEAD
    CudaMatrix<scalar_type> energy_i_gpu(number_of_points);
    CudaMatrix<scalar_type> energy_c_gpu(number_of_points);
    CudaMatrix<scalar_type> energy_c1_gpu(number_of_points);
    CudaMatrix<scalar_type> energy_c2_gpu(number_of_points);
=======
#define compute_parameters \
    energy_gpu.data,factors_gpu.data,point_weights_gpu.data,number_of_points,function_values_transposed_gpu.data,gradient_values_transposed_gpu.data,hessian_values_transposed_gpu.data,group_m,partial_densities_gpu.data,dxyz_gpu.data,dd1_gpu.data,dd2_gpu.data
#define accumulate_parameters \
    energy_gpu.data,factors_gpu.data,point_weights_gpu.data,number_of_points,block_height,partial_densities_gpu.data,dxyz_gpu.data,dd1_gpu.data,dd2_gpu.data
>>>>>>> 22614bda
    if (compute_forces || compute_rmm) {
      if (lda)
      {
<<<<<<< HEAD
          gpu_compute_density<scalar_type, true, true, true><<<threadGrid, threadBlock>>>(factors_gpu.data, point_weights_gpu.data, number_of_points,  function_values_transposed_gpu.data, gradient_values_transposed_gpu.data, hessian_values_transposed_gpu.data, group_m, partial_densities_gpu.data, dxyz_gpu.data, dd1_gpu.data, dd2_gpu.data);
          gpu_accumulate_point<scalar_type, true, true, true><<<threadGrid_accumulate, threadBlock_accumulate>>> (energy_gpu.data,energy_i_gpu.data,energy_c_gpu.data,energy_c1_gpu.data,energy_c2_gpu.data,factors_gpu.data, point_weights_gpu.data,number_of_points,block_height, partial_densities_gpu.data, dxyz_gpu.data, dd1_gpu.data, dd2_gpu.data);
=======
          gpu_compute_density<scalar_type, true, true, true><<<threadGrid, threadBlock>>>(compute_parameters);
          gpu_accumulate_point<scalar_type, true, true, true><<<threadGrid_accumulate, threadBlock_accumulate>>> (accumulate_parameters);
>>>>>>> 22614bda
      }
      else
      {
<<<<<<< HEAD
          gpu_compute_density<scalar_type, true, true, false><<<threadGrid, threadBlock>>>(factors_gpu.data, point_weights_gpu.data, number_of_points, function_values_transposed_gpu.data, gradient_values_transposed_gpu.data, hessian_values_transposed_gpu.data, group_m, partial_densities_gpu.data, dxyz_gpu.data, dd1_gpu.data, dd2_gpu.data);
          gpu_accumulate_point<scalar_type, true, true, false><<<threadGrid_accumulate, threadBlock_accumulate>>> (energy_gpu.data,energy_i_gpu.data,energy_c_gpu.data,energy_c1_gpu.data,energy_c2_gpu.data, factors_gpu.data, point_weights_gpu.data,number_of_points,block_height, partial_densities_gpu.data, dxyz_gpu.data, dd1_gpu.data, dd2_gpu.data);
=======
          gpu_compute_density<scalar_type, true, true, false><<<threadGrid, threadBlock>>>(compute_parameters);
          gpu_accumulate_point<scalar_type, true, true, false><<<threadGrid_accumulate, threadBlock_accumulate>>> (accumulate_parameters);
>>>>>>> 22614bda
      }
    }
    else {
      if (lda)
      {
<<<<<<< HEAD
          gpu_compute_density<scalar_type, true, false, true><<<threadGrid, threadBlock>>>(factors_gpu.data, point_weights_gpu.data, number_of_points, function_values_transposed_gpu.data, gradient_values_transposed_gpu.data, hessian_values_transposed_gpu.data, group_m, partial_densities_gpu.data, dxyz_gpu.data, dd1_gpu.data, dd2_gpu.data);
          gpu_accumulate_point<scalar_type, true, false, true><<<threadGrid_accumulate, threadBlock_accumulate>>> (energy_gpu.data,energy_i_gpu.data,energy_c_gpu.data,energy_c1_gpu.data,energy_c2_gpu.data, factors_gpu.data, point_weights_gpu.data,number_of_points,block_height, partial_densities_gpu.data, dxyz_gpu.data, dd1_gpu.data, dd2_gpu.data);
=======
          gpu_compute_density<scalar_type, true, false, true><<<threadGrid, threadBlock>>>(compute_parameters);
          gpu_accumulate_point<scalar_type, true, false, true><<<threadGrid_accumulate, threadBlock_accumulate>>> (accumulate_parameters);
>>>>>>> 22614bda
      }
      else
      {
<<<<<<< HEAD
          gpu_compute_density<scalar_type, true, false, false><<<threadGrid, threadBlock>>>(factors_gpu.data, point_weights_gpu.data, number_of_points, function_values_transposed_gpu.data, gradient_values_transposed_gpu.data, hessian_values_transposed_gpu.data, group_m, partial_densities_gpu.data, dxyz_gpu.data, dd1_gpu.data, dd2_gpu.data);
          gpu_accumulate_point<scalar_type, true, false, false><<<threadGrid_accumulate, threadBlock_accumulate>>> (energy_gpu.data,energy_i_gpu.data,energy_c_gpu.data,energy_c1_gpu.data,energy_c2_gpu.data, factors_gpu.data, point_weights_gpu.data,number_of_points,block_height, partial_densities_gpu.data, dxyz_gpu.data, dd1_gpu.data, dd2_gpu.data);


=======
          gpu_compute_density<scalar_type, true, false, false><<<threadGrid, threadBlock>>>(compute_parameters);
          gpu_accumulate_point<scalar_type, true, false, false><<<threadGrid_accumulate, threadBlock_accumulate>>> (accumulate_parameters);
>>>>>>> 22614bda
      }
    }
    cudaAssertNoError("compute_density");

    HostMatrix<scalar_type> energy_cpu(energy_gpu);
<<<<<<< HEAD
    HostMatrix<scalar_type> energy_i_cpu(energy_i_gpu);
    HostMatrix<scalar_type> energy_c_cpu(energy_c_gpu);
    HostMatrix<scalar_type> energy_c1_cpu(energy_c1_gpu);
    HostMatrix<scalar_type> energy_c2_cpu(energy_c2_gpu);
    for (uint i = 0; i < number_of_points; i++) { 
        energy += energy_cpu(i); 
        energy_i += energy_i_cpu(i); 
        energy_c += energy_c_cpu(i); 
        energy_c1 += energy_c1_cpu(i); 
        energy_c2 += energy_c2_cpu(i); 
=======
    for (uint i = 0; i < number_of_points; i++) {
        energy += energy_cpu(i);
>>>>>>> 22614bda
    } // TODO: hacer con un kernel?
  }
  else {
#undef compute_parameters
#undef accumulate_parameters

#define compute_parameters \
    NULL,factors_gpu.data,point_weights_gpu.data,number_of_points,function_values_transposed_gpu.data,gradient_values_transposed_gpu.data,hessian_values_transposed_gpu.data,group_m,partial_densities_gpu.data,dxyz_gpu.data,dd1_gpu.data,dd2_gpu.data
#define accumulate_parameters \
    NULL,factors_gpu.data,point_weights_gpu.data,number_of_points,block_height,partial_densities_gpu.data,dxyz_gpu.data,dd1_gpu.data,dd2_gpu.data
    if (lda)
    {
<<<<<<< HEAD
        gpu_compute_density<scalar_type, false, true, true><<<threadGrid, threadBlock>>>(factors_gpu.data, point_weights_gpu.data, number_of_points, function_values_transposed_gpu.data, gradient_values_transposed_gpu.data, hessian_values_transposed_gpu.data, group_m, partial_densities_gpu.data, dxyz_gpu.data, dd1_gpu.data, dd2_gpu.data);
          gpu_accumulate_point<scalar_type, false, true, true><<<threadGrid_accumulate, threadBlock_accumulate>>> (NULL,NULL,NULL,NULL,NULL,factors_gpu.data, point_weights_gpu.data,number_of_points,block_height, partial_densities_gpu.data, dxyz_gpu.data, dd1_gpu.data, dd2_gpu.data);
=======
        gpu_compute_density<scalar_type, false, true, true><<<threadGrid, threadBlock>>>(compute_parameters);
        gpu_accumulate_point<scalar_type, false, true, true><<<threadGrid_accumulate, threadBlock_accumulate>>>(accumulate_parameters);
>>>>>>> 22614bda
    }
    else
    {
<<<<<<< HEAD
        gpu_compute_density<scalar_type, false, true, false><<<threadGrid, threadBlock>>>(factors_gpu.data, point_weights_gpu.data, number_of_points, function_values_transposed_gpu.data, gradient_values_transposed_gpu.data, hessian_values_transposed_gpu.data, group_m, partial_densities_gpu.data, dxyz_gpu.data, dd1_gpu.data, dd2_gpu.data);
          gpu_accumulate_point<scalar_type, false, true, false><<<threadGrid_accumulate, threadBlock_accumulate>>> (NULL,NULL,NULL,NULL,NULL,factors_gpu.data, point_weights_gpu.data,number_of_points,block_height, partial_densities_gpu.data, dxyz_gpu.data, dd1_gpu.data, dd2_gpu.data);
=======
        gpu_compute_density<scalar_type, false, true, false><<<threadGrid, threadBlock>>>(compute_parameters);
        gpu_accumulate_point<scalar_type, false, true, false><<<threadGrid_accumulate, threadBlock_accumulate>>>(accumulate_parameters);
>>>>>>> 22614bda
    }
    cudaAssertNoError("compute_density");
  }
#undef compute_parameters
#undef accumulate_parameters

  function_values_transposed_gpu.deallocate();
  gradient_values_transposed_gpu.deallocate();
  hessian_values_transposed_gpu.deallocate();

  timers.density.pause_and_sync();

//************ Repongo los valores que puse a cero antes, para las fuerzas son necesarios (o por lo mens utiles)
  for (uint i=0; i<(group_m); i++)
  {
    for(uint j=0; j<(group_m); j++)
    {
      if((i>=group_m) || (j>=group_m) || (j > i))
      {
        rmm_input_cpu.data[COALESCED_DIMENSION(group_m)*i+j]=rmm_input_cpu.data[COALESCED_DIMENSION(group_m)*j+i] ;
      }
    }
  }
#if FULL_DOUBLE
  cudaMemcpyToArray(cuArray, 0, 0,rmm_input_cpu.data,sizeof(int2)*rmm_input_cpu.width*rmm_input_cpu.height, cudaMemcpyHostToDevice);
#else
  cudaMemcpyToArray(cuArray, 0, 0,rmm_input_cpu.data,sizeof(float)*rmm_input_cpu.width*rmm_input_cpu.height, cudaMemcpyHostToDevice);
#endif

//**********************************************

   dim3 threads;
  /* compute forces */
  if (compute_forces) {
    timers.density_derivs.start_and_sync();
    threads = dim3(number_of_points);
    threadBlock = dim3(DENSITY_DERIV_BLOCK_SIZE);
    threadGrid = divUp(threads, threadBlock);

    CudaMatrix<vec_type4> dd_gpu(COALESCED_DIMENSION(number_of_points), total_nucleii()); dd_gpu.zero();
    CudaMatrixUInt nuc_gpu(func2local_nuc);  // TODO: esto en realidad se podria guardar una sola vez durante su construccion

    gpu_compute_density_derivs<<<threadGrid, threadBlock>>>(function_values.data, gradient_values.data, nuc_gpu.data, dd_gpu.data, number_of_points, group_m, total_nucleii());
    cudaAssertNoError("density_derivs");
    timers.density_derivs.pause_and_sync();

    timers.forces.start_and_sync();
    CudaMatrix<vec_type4> forces_gpu(total_nucleii());

    threads = dim3(total_nucleii());
    threadBlock = dim3(FORCE_BLOCK_SIZE);
    threadGrid = divUp(threads, threadBlock);
    gpu_compute_forces<<<threadGrid, threadBlock>>>(number_of_points, factors_gpu.data, dd_gpu.data, forces_gpu.data, total_nucleii());
    cudaAssertNoError("forces");

    HostMatrix<vec_type4> forces_cpu(forces_gpu);

    for (uint i = 0; i < total_nucleii(); ++i) {
      vec_type4 atom_force = forces_cpu(i);
      uint global_nuc = local2global_nuc[i];
      fort_forces(global_nuc, 0) += atom_force.x;
      fort_forces(global_nuc, 1) += atom_force.y;
      fort_forces(global_nuc, 2) += atom_force.z;
    }
    timers.forces.pause_and_sync();
  }

  /* compute RMM */
  timers.rmm.start_and_sync();
  if (compute_rmm) {
    threads = dim3(group_m, group_m);
    threadBlock = dim3(RMM_BLOCK_SIZE_XY, RMM_BLOCK_SIZE_XY);
    threadGrid = divUp(threads, threadBlock);

    CudaMatrix<scalar_type> rmm_output_gpu(COALESCED_DIMENSION(group_m), group_m);
    gpu_update_rmm<<<threadGrid, threadBlock>>>(factors_gpu.data, number_of_points, rmm_output_gpu.data, function_values.data, group_m);
    cudaAssertNoError("update_rmm");

    /*** Contribute this RMM to the total RMM ***/
    HostMatrix<scalar_type> rmm_output_cpu(rmm_output_gpu);
    add_rmm_output(rmm_output_cpu);
  }
  timers.rmm.pause_and_sync();

  /* clear functions */
  if(!(this->inGlobal)) {
    function_values.deallocate();
    gradient_values.deallocate();
    hessian_values.deallocate();
  }
  //Deshago el bind de textura de rmm
  cudaUnbindTexture(rmm_input_gpu_tex); //Enroque el Unbind con el Free, asi parece mas logico. Nano
  cudaFreeArray(cuArray);
}

//======================
// OPENSHELL
//======================
template<class scalar_type>
void PointGroup<scalar_type>::solve_opened(Timers& timers, bool compute_rmm, bool lda, bool compute_forces, bool compute_energy, double& energy, double& energy_i, double& energy_c, double& energy_c1, double& energy_c2, double* fort_forces_ptr, bool open){
//  if(open){
//    cout<<"!!!!!!"<<endl;
//    cout<<"ENTRANDO A SOLVE !!!!!!"<<endl;
//    cout<<"!!!!!!"<<endl;
//  }
  //uint max_used_memory = 0;

  /*** Computo sobre cada cubo ****/
  CudaMatrix<scalar_type> point_weights_gpu;
  FortranMatrix<double> fort_forces(fort_forces_ptr, fortran_vars.atoms, 3, fortran_vars.max_atoms);

  /** Compute this group's functions **/  
  timers.functions.start_and_sync();
  compute_functions(compute_forces, !lda); //<<<<==========
  timers.functions.pause_and_sync();

  uint group_m = total_functions();
  
  timers.density.start_and_sync();
  /** Load points from group **/
  HostMatrix<scalar_type> point_weights_cpu(number_of_points, 1);

  uint i = 0;
  for (list<Point>::const_iterator p = points.begin(); p != points.end(); ++p, ++i) {
    point_weights_cpu(i) = p->weight;
  }
  point_weights_gpu = point_weights_cpu;

//<<===========================>>//
  dim3 threadBlock, threadGrid;
  /* compute density/factors */
 /** New code (por funciones) **/

  const int block_height= divUp(group_m,2*DENSITY_BLOCK_SIZE);

  threadBlock = dim3(DENSITY_BLOCK_SIZE,1,1); // Hay que asegurarse que la cantidad de funciones este en rango
  threadGrid = dim3(number_of_points,block_height,1);

  CudaMatrix<scalar_type> factors_a_gpu;
  CudaMatrix<scalar_type> factors_b_gpu;

/*  
  CudaMatrix<scalar_type> partial_densities_gpu;  
  CudaMatrix<vec_type<scalar_type,4> > dxyz_gpu; gradiente
  CudaMatrix<vec_type<scalar_type,4> > dd1_gpu;  hessiano ii
  CudaMatrix<vec_type<scalar_type,4> > dd2_gpu;  hessiano ij
*/  

  CudaMatrix<scalar_type> partial_densities_a_gpu;
  CudaMatrix<vec_type<scalar_type,4> > dxyz_a_gpu;
  CudaMatrix<vec_type<scalar_type,4> > dd1_a_gpu;
  CudaMatrix<vec_type<scalar_type,4> > dd2_a_gpu;

  CudaMatrix<scalar_type> partial_densities_b_gpu;
  CudaMatrix<vec_type<scalar_type,4> > dxyz_b_gpu;
  CudaMatrix<vec_type<scalar_type,4> > dd1_b_gpu;
  CudaMatrix<vec_type<scalar_type,4> > dd2_b_gpu;

  /*
   ********************************************************************** 
   * Transposiciones de matrices para la coalescencia mejorada en density
   ********************************************************************** 
   */

  CudaMatrix<scalar_type>              function_values_transposed_gpu;  
  CudaMatrix<vec_type<scalar_type,4> > gradient_values_transposed_gpu;
  CudaMatrix<vec_type<scalar_type,4> > hessian_values_transposed_gpu;
    
  int transposed_width = COALESCED_DIMENSION(number_of_points);

  function_values_transposed_gpu.resize(group_m, COALESCED_DIMENSION(number_of_points));
  if (fortran_vars.do_forces || fortran_vars.gga) 
      gradient_values_transposed_gpu.resize( group_m,COALESCED_DIMENSION(number_of_points));
  if (fortran_vars.gga) 
      hessian_values_transposed_gpu.resize((group_m) * 2, COALESCED_DIMENSION(number_of_points));

  #define BLOCK_DIM 16 
  dim3 transpose_grid(transposed_width / BLOCK_DIM, divUp((group_m),BLOCK_DIM));
  dim3 transpose_threads(BLOCK_DIM, BLOCK_DIM, 1);

  transpose<<<transpose_grid, transpose_threads>>> (function_values_transposed_gpu.data, function_values.data,  COALESCED_DIMENSION(number_of_points),group_m   );
  if (fortran_vars.do_forces || fortran_vars.gga) 
      transpose_vec<<<transpose_grid, transpose_threads>>> (gradient_values_transposed_gpu.data, gradient_values.data, COALESCED_DIMENSION(number_of_points), group_m );
  transpose_grid=dim3(transposed_width / BLOCK_DIM, divUp((group_m)*2, BLOCK_DIM), 1);
  if (fortran_vars.gga) 
      transpose_vec<<<transpose_grid, transpose_threads>>> (hessian_values_transposed_gpu.data, hessian_values.data, COALESCED_DIMENSION(number_of_points), (group_m)*2);

//=====

//  partial_densities_gpu.resize(COALESCED_DIMENSION(number_of_points), block_height);
//  dxyz_gpu.resize(COALESCED_DIMENSION(number_of_points),block_height);
//  dd1_gpu.resize(COALESCED_DIMENSION(number_of_points),block_height );
//  dd2_gpu.resize(COALESCED_DIMENSION(number_of_points),block_height );

  partial_densities_a_gpu.resize(COALESCED_DIMENSION(number_of_points), block_height);
  dxyz_a_gpu.resize(COALESCED_DIMENSION(number_of_points),block_height);
  dd1_a_gpu.resize(COALESCED_DIMENSION(number_of_points),block_height );
  dd2_a_gpu.resize(COALESCED_DIMENSION(number_of_points),block_height );

  partial_densities_b_gpu.resize(COALESCED_DIMENSION(number_of_points), block_height);
  dxyz_b_gpu.resize(COALESCED_DIMENSION(number_of_points),block_height);
  dd1_b_gpu.resize(COALESCED_DIMENSION(number_of_points),block_height );
  dd2_b_gpu.resize(COALESCED_DIMENSION(number_of_points),block_height );
  
  const dim3 threadGrid_accumulate(divUp(number_of_points,DENSITY_ACCUM_BLOCK_SIZE),1,1);
  const dim3 threadBlock_accumulate(DENSITY_ACCUM_BLOCK_SIZE,1,1);


  if (compute_rmm || compute_forces){
  	factors_a_gpu.resize(number_of_points);
  	factors_b_gpu.resize(number_of_points);
  }
//
//  HostMatrix<scalar_type> rmm_input_cpu(COALESCED_DIMENSION(group_m), group_m+DENSITY_BLOCK_SIZE);
//  get_rmm_input(rmm_input_cpu); //Achica la matriz densidad a la version reducida del grupo
//
//==============================================
// NUEVO ....
  HostMatrix<scalar_type> rmm_input_a_cpu(COALESCED_DIMENSION(group_m), group_m+DENSITY_BLOCK_SIZE);
  HostMatrix<scalar_type> rmm_input_b_cpu(COALESCED_DIMENSION(group_m), group_m+DENSITY_BLOCK_SIZE);
  get_rmm_input(rmm_input_a_cpu,rmm_input_b_cpu); //Achica las matrices densidad (Up,Down) a la version reducida del grupo
//===============================================
  
  for (uint i=0; i<(group_m+DENSITY_BLOCK_SIZE); i++)
  {
    for(uint j=0; j<COALESCED_DIMENSION(group_m); j++)
    {
      if((i>=group_m) || (j>=group_m) || (j > i)) 
      {
        rmm_input_a_cpu.data[COALESCED_DIMENSION(group_m)*i+j]=0.0f;
        rmm_input_b_cpu.data[COALESCED_DIMENSION(group_m)*i+j]=0.0f;
      }
    }
  }

  /*
   ********************************************************************** 
   * Pasando RDM (rmm) a texturas/
   ********************************************************************** 
   */

  //Comentado porque ahora vamos a hacer esto a mano por la textura
  // TODO: pasarlo a un metodo dentro de matrix.cpp
  //rmm_input_gpu = rmm_input_cpu; //Aca copia de CPU a GPU

  cudaArray* cuArray1;
  cudaArray* cuArray2;
  cudaMallocArray(&cuArray1, &rmm_input_gpu_tex.channelDesc, rmm_input_a_cpu.width,rmm_input_a_cpu.height);  
  cudaMallocArray(&cuArray2, &rmm_input_gpu_tex2.channelDesc, rmm_input_b_cpu.width,rmm_input_b_cpu.height);  
#if FULL_DOUBLE
  cudaMemcpyToArray(cuArray1, 0, 0,rmm_input_a_cpu.data,sizeof(int2)*rmm_input_a_cpu.width*rmm_input_a_cpu.height, cudaMemcpyHostToDevice);
  cudaMemcpyToArray(cuArray2, 0, 0,rmm_input_b_cpu.data,sizeof(int2)*rmm_input_b_cpu.width*rmm_input_b_cpu.height, cudaMemcpyHostToDevice);
#else
  cudaMemcpyToArray(cuArray1, 0, 0,rmm_input_a_cpu.data,sizeof(float)*rmm_input_a_cpu.width*rmm_input_a_cpu.height, cudaMemcpyHostToDevice);
  cudaMemcpyToArray(cuArray2, 0, 0,rmm_input_b_cpu.data,sizeof(float)*rmm_input_b_cpu.width*rmm_input_b_cpu.height, cudaMemcpyHostToDevice);
#endif
  cudaBindTextureToArray(rmm_input_gpu_tex, cuArray1);
  cudaBindTextureToArray(rmm_input_gpu_tex2, cuArray2);

/*
  void* devPtr;
  size_t pPitch;
  size_t row_width = rmm_input_cpu.width*sizeof(float);
  size_t row_height = rmm_input_cpu.height;
  size_t offset;
  cudaMallocPitch(&devPtr, &pPitch, row_width ,row_height);
  cudaMemcpy2D(devPtr, pPitch, rmm_input_cpu.data, row_width, row_width, row_height,cudaMemcpyHostToDevice);
  cudaBindTexture2D(&offset, rmm_input_gpu_tex, devPtr, rmm_input_gpu_tex.channelDesc, rmm_input_cpu.width, row_height, pPitch);
*/
  rmm_input_gpu_tex.normalized = false;
  rmm_input_gpu_tex2.normalized = false;
 
  if (compute_energy) {
    
      CudaMatrix<scalar_type> energy_gpu(number_of_points);
      CudaMatrix<scalar_type> energy_i_gpu(number_of_points);
      CudaMatrix<scalar_type> energy_c_gpu(number_of_points);
      CudaMatrix<scalar_type> energy_c1_gpu(number_of_points);
      CudaMatrix<scalar_type> energy_c2_gpu(number_of_points);
   
 
      if (compute_forces || compute_rmm){
//         if (lda) {
//       template<class scalar_type, bool compute_energy, bool compute_factor, bool lda>
//             gpu_compute_density<scalar_type, true, true, true><<<threadGrid, threadBlock>>>(energy_gpu.data, factors_gpu.data, point_weights_gpu.data, number_of_points,  function_values_transposed_gpu.data, gradient_values_transposed_gpu.data, hessian_values_transposed_gpu.data, group_m, partial_densities_gpu.data, dxyz_gpu.data, dd1_gpu.data, dd2_gpu.data);
//             gpu_accumulate_point<scalar_type, true, true, true><<<threadGrid_accumulate, threadBlock_accumulate>>> (energy_gpu.data, factors_gpu.data, point_weights_gpu.data,number_of_points,block_height, partial_densities_gpu.data, dxyz_gpu.data, dd1_gpu.data, dd2_gpu.data);
//         }
//         else{
  	       
	     	//cout<<"ENTRANDO a gpu_compute_density_opened..."<<endl;
             	gpu_compute_density_opened<scalar_type, true, true, false><<<threadGrid, threadBlock>>>(
                                        point_weights_gpu.data,number_of_points, function_values_transposed_gpu.data, 
 					gradient_values_transposed_gpu.data,hessian_values_transposed_gpu.data, group_m, 
                                        partial_densities_a_gpu.data, dxyz_a_gpu.data, dd1_a_gpu.data, dd2_a_gpu.data, 
                                        partial_densities_b_gpu.data, dxyz_b_gpu.data, dd1_b_gpu.data, dd2_b_gpu.data);
	       
		//cout<<"ENTRANDO a gpu_accumulate_point_open..."<<endl;
             	gpu_accumulate_point_open<scalar_type, true, true, false><<<threadGrid_accumulate, threadBlock_accumulate>>> (
                                  energy_gpu.data,energy_i_gpu.data,energy_c_gpu.data,energy_c1_gpu.data,energy_c2_gpu.data,
                                  factors_a_gpu.data, factors_b_gpu.data, point_weights_gpu.data,number_of_points,block_height, 
                                  partial_densities_a_gpu.data, dxyz_a_gpu.data, dd1_a_gpu.data, dd2_a_gpu.data,
				  partial_densities_b_gpu.data, dxyz_b_gpu.data, dd1_b_gpu.data, dd2_b_gpu.data);
//         }
      }
      else{
//          if(lda){
//              gpu_compute_density<scalar_type, true, false, true><<<threadGrid, threadBlock>>>(energy_gpu.data, factors_gpu.data, point_weights_gpu.data, number_of_points, function_values_transposed_gpu.data, gradient_values_transposed_gpu.data, hessian_values_transposed_gpu.data, group_m, partial_densities_gpu.data, dxyz_gpu.data, dd1_gpu.data, dd2_gpu.data);
//              gpu_accumulate_point<scalar_type, true, false, true><<<threadGrid_accumulate, threadBlock_accumulate>>> (energy_gpu.data, factors_gpu.data, point_weights_gpu.data,number_of_points,block_height, partial_densities_gpu.data, dxyz_gpu.data, dd1_gpu.data, dd2_gpu.data);
//          }
//          else{
              gpu_compute_density_opened<scalar_type, true, false, false><<<threadGrid, threadBlock>>>(
                                         point_weights_gpu.data,number_of_points, function_values_transposed_gpu.data, 
					 gradient_values_transposed_gpu.data,hessian_values_transposed_gpu.data, group_m, 
                                         partial_densities_a_gpu.data, dxyz_a_gpu.data, dd1_a_gpu.data, dd2_a_gpu.data, 
                                         partial_densities_b_gpu.data, dxyz_b_gpu.data, dd1_b_gpu.data, dd2_b_gpu.data);
              gpu_accumulate_point_open<scalar_type, true, false, false><<<threadGrid_accumulate, threadBlock_accumulate>>> (
                                   energy_gpu.data, energy_i_gpu.data,energy_c_gpu.data,energy_c1_gpu.data,energy_c2_gpu.data,
                                   factors_a_gpu.data, factors_b_gpu.data, point_weights_gpu.data,number_of_points,block_height, 
                                   partial_densities_a_gpu.data, dxyz_a_gpu.data, dd1_a_gpu.data, dd2_a_gpu.data,
                                   partial_densities_b_gpu.data, dxyz_b_gpu.data, dd1_b_gpu.data, dd2_b_gpu.data);
//          }
      }
      cudaAssertNoError("compute_density");

      HostMatrix<scalar_type> energy_cpu(energy_gpu);
      HostMatrix<scalar_type> energy_i_cpu(energy_i_gpu);
      HostMatrix<scalar_type> energy_c_cpu(energy_c_gpu);
      HostMatrix<scalar_type> energy_c1_cpu(energy_c1_gpu);
      HostMatrix<scalar_type> energy_c2_cpu(energy_c2_gpu);
      for (uint i = 0; i < number_of_points; i++) { 
          energy    += energy_cpu(i); 
          energy_i  += energy_i_cpu(i); 
          energy_c  += energy_c_cpu(i); 
          energy_c1 += energy_c1_cpu(i); 
          energy_c2 += energy_c2_cpu(i); 
      } // TODO: hacer con un kernel?
  }
  else{
//      if (lda){
//          gpu_compute_density<scalar_type, false, true, true><<<threadGrid, threadBlock>>>(NULL, factors_gpu.data, point_weights_gpu.data, number_of_points, function_values_transposed_gpu.data, gradient_values_transposed_gpu.data, hessian_values_transposed_gpu.data, group_m, partial_densities_gpu.data, dxyz_gpu.data, dd1_gpu.data, dd2_gpu.data);
//          gpu_accumulate_point<scalar_type, false, true, true><<<threadGrid_accumulate, threadBlock_accumulate>>> (NULL, factors_gpu.data, point_weights_gpu.data,number_of_points,block_height, partial_densities_gpu.data, dxyz_gpu.data, dd1_gpu.data, dd2_gpu.data);
//      }
//      else{
          gpu_compute_density_opened<scalar_type, false, true, false><<<threadGrid, threadBlock>>>(
                                     point_weights_gpu.data, number_of_points, function_values_transposed_gpu.data, 
    				     gradient_values_transposed_gpu.data,hessian_values_transposed_gpu.data, group_m, 
                                     partial_densities_a_gpu.data, dxyz_a_gpu.data, dd1_a_gpu.data, dd2_a_gpu.data, 
                                     partial_densities_b_gpu.data, dxyz_b_gpu.data, dd1_b_gpu.data, dd2_b_gpu.data);
          gpu_accumulate_point_open<scalar_type, false, true, false><<<threadGrid_accumulate, threadBlock_accumulate>>> (
                               NULL,NULL,NULL,NULL,NULL, 
                               factors_a_gpu.data, factors_b_gpu.data, point_weights_gpu.data,number_of_points,block_height, 
                               partial_densities_a_gpu.data, dxyz_a_gpu.data, dd1_a_gpu.data, dd2_a_gpu.data,
                               partial_densities_b_gpu.data, dxyz_b_gpu.data, dd1_b_gpu.data, dd2_b_gpu.data);
//      }
      cudaAssertNoError("compute_density");
  }

  function_values_transposed_gpu.deallocate();
  gradient_values_transposed_gpu.deallocate();
  hessian_values_transposed_gpu.deallocate();

  timers.density.pause_and_sync();

//************ Repongo los valores que puse a cero antes, para las fuerzas son necesarios (o por lo mens utiles)
  for (uint i=0; i<(group_m); i++){
    for(uint j=0; j<(group_m); j++){
      if((i>=group_m) || (j>=group_m) || (j > i)){
        rmm_input_a_cpu.data[COALESCED_DIMENSION(group_m)*i+j]=rmm_input_a_cpu.data[COALESCED_DIMENSION(group_m)*j+i] ;
        rmm_input_b_cpu.data[COALESCED_DIMENSION(group_m)*i+j]=rmm_input_b_cpu.data[COALESCED_DIMENSION(group_m)*j+i] ;
      }
    }
  }
#if FULL_DOUBLE
  cudaMemcpyToArray(cuArray1, 0, 0,rmm_input_a_cpu.data,sizeof(int2)*rmm_input_a_cpu.width*rmm_input_a_cpu.height, cudaMemcpyHostToDevice);
  cudaMemcpyToArray(cuArray2, 0, 0,rmm_input_b_cpu.data,sizeof(int2)*rmm_input_b_cpu.width*rmm_input_b_cpu.height, cudaMemcpyHostToDevice);
#else
  cudaMemcpyToArray(cuArray1, 0, 0,rmm_input_a_cpu.data,sizeof(float)*rmm_input_a_cpu.width*rmm_input_a_cpu.height, cudaMemcpyHostToDevice);
  cudaMemcpyToArray(cuArray2, 0, 0,rmm_input_b_cpu.data,sizeof(float)*rmm_input_b_cpu.width*rmm_input_b_cpu.height, cudaMemcpyHostToDevice);
#endif

//**********************************************

   dim3 threads;
  /* compute forces */

  if (compute_forces) {
  	timers.density_derivs.start_and_sync();
    	    threads = dim3(number_of_points);
    	    threadBlock = dim3(DENSITY_DERIV_BLOCK_SIZE);
    	    threadGrid = divUp(threads, threadBlock);

    	    CudaMatrix<vec_type4> dd_gpu_a(COALESCED_DIMENSION(number_of_points), total_nucleii()); 
    	    CudaMatrix<vec_type4> dd_gpu_b(COALESCED_DIMENSION(number_of_points), total_nucleii()); 
            dd_gpu_a.zero();
            dd_gpu_b.zero();
    	    CudaMatrixUInt nuc_gpu(func2local_nuc);  // TODO: esto en realidad se podria guardar una sola vez durante su construccion
	
	    // Kernel
    	    gpu_compute_density_derivs_open<<<threadGrid, threadBlock>>>(function_values.data, gradient_values.data, nuc_gpu.data, dd_gpu_a.data, dd_gpu_b.data, number_of_points, group_m, total_nucleii());

    	    cudaAssertNoError("density_derivs");
    	timers.density_derivs.pause_and_sync();

    	timers.forces.start_and_sync();
    	    CudaMatrix<vec_type4> forces_gpu_a(total_nucleii());
    	    CudaMatrix<vec_type4> forces_gpu_b(total_nucleii());

      	    threads = dim3(total_nucleii());
    	    threadBlock = dim3(FORCE_BLOCK_SIZE);
    	    threadGrid = divUp(threads, threadBlock);
    	    // Kernel
	    gpu_compute_forces<<<threadGrid, threadBlock>>>(number_of_points, factors_a_gpu.data, dd_gpu_a.data, forces_gpu_a.data, total_nucleii());
	    gpu_compute_forces<<<threadGrid, threadBlock>>>(number_of_points, factors_b_gpu.data, dd_gpu_b.data, forces_gpu_b.data, total_nucleii());

//            gpu_compute_forces_open<<<threadGrid, threadBlock>>>(number_of_points, factors_a_gpu.data, factors_b_gpu.data, dd_gpu_a.data,dd_gpu_b.data, forces_gpu_a.data, forces_gpu_b.data, total_nucleii());

    	    cudaAssertNoError("forces");

    	    HostMatrix<vec_type4> forces_cpu_a(forces_gpu_a);
    	    HostMatrix<vec_type4> forces_cpu_b(forces_gpu_b);

    	    for (uint i = 0; i < total_nucleii(); ++i) {
      	    	vec_type4 atom_force_a = forces_cpu_a(i);
      	    	vec_type4 atom_force_b = forces_cpu_b(i);
            	uint global_nuc = local2global_nuc[i];
      	  	
                fort_forces(global_nuc, 0)=fort_forces(global_nuc, 0) + atom_force_a.x + atom_force_b.x;
		fort_forces(global_nuc, 1)=fort_forces(global_nuc, 1) + atom_force_a.y + atom_force_b.y;
		fort_forces(global_nuc, 2)=fort_forces(global_nuc, 2) + atom_force_a.z + atom_force_b.z;

//                cout<<"force.x="<<atom_force_a.x+atom_force_b.x<<"force.y="<<atom_force_a.y+atom_force_b.y<<"force.z="<<atom_force_a.z+atom_force_b.z<<endl;
            }

    	timers.forces.pause_and_sync();
  }

  /* compute RMM */
  timers.rmm.start_and_sync();
  if (compute_rmm) {
	//cout<<"EMPEZANDO GPU_UPDATE_RMM"<<endl;  
	threads = dim3(group_m, group_m);
    	threadBlock = dim3(RMM_BLOCK_SIZE_XY, RMM_BLOCK_SIZE_XY);
    	threadGrid = divUp(threads, threadBlock);

    	CudaMatrix<scalar_type> rmm_output_a_gpu(COALESCED_DIMENSION(group_m), group_m);
    	CudaMatrix<scalar_type> rmm_output_b_gpu(COALESCED_DIMENSION(group_m), group_m);
    	// Kernel
//	cout<<"alpha"<<endl;
	gpu_update_rmm<<<threadGrid, threadBlock>>>(factors_a_gpu.data, number_of_points, rmm_output_a_gpu.data, function_values.data, group_m);
//	cout<<endl; 
//        cout<<"beta"<<endl;
        gpu_update_rmm<<<threadGrid, threadBlock>>>(factors_b_gpu.data, number_of_points, rmm_output_b_gpu.data, function_values.data, group_m);
    	//cout<<endl;
        cudaAssertNoError("update_rmm");

    	/*** Contribute this RMM to the total RMM ***/
    	HostMatrix<scalar_type> rmm_output_a_cpu(rmm_output_a_gpu);
    	HostMatrix<scalar_type> rmm_output_b_cpu(rmm_output_b_gpu);
    	//add_rmm_open_output(rmm_output_a_cpu,rmm_output_b_cpu);
    	add_rmm_output_a(rmm_output_a_cpu);
    	add_rmm_output_b(rmm_output_b_cpu);

  }
  timers.rmm.pause_and_sync();

  /* clear functions */
  if(!(this->inGlobal))
  {
        function_values.deallocate();
        gradient_values.deallocate();
        hessian_values.deallocate();
  }
  
  //Deshago el bind de textura de rmm
  cudaUnbindTexture(rmm_input_gpu_tex); //Enroque el Unbind con el Free, asi parece mas logico. Nano
  cudaUnbindTexture(rmm_input_gpu_tex2); //Enroque el Unbind con el Free, asi parece mas logico. Nano
  cudaFreeArray(cuArray1);
  cudaFreeArray(cuArray2);
  cudaFree(cuArray1);
  cudaFree(cuArray2);
    
  //uint free_memory, total_memory;
  //cudaGetMemoryInfo(free_memory, total_memory);
  //cout << "Maximum used memory: " << (double)max_used_memory / (1024 * 1024) << "MB (" << ((double)max_used_memory / total_memory) * 100.0 << "%)" << endl;
  //cudaPrintMemoryInfo();
}

/*******************************
 * Cube Functions
 *******************************/

template<class scalar_type>
void PointGroup<scalar_type>::compute_functions(bool forces, bool gga)
{
  if(this->inGlobal) //Ya las tengo en memoria? entonces salgo porque ya estan las 3 calculadas
    return;

  if(0 == globalMemoryPool::tryAlloc(this->size_in_gpu())) //1 si hubo error, 0 si pude reservar la memoria
    this->inGlobal=true;
  CudaMatrix<vec_type4> points_position_gpu;
  CudaMatrix<vec_type2> factor_ac_gpu;
  CudaMatrixUInt nuc_gpu;
  CudaMatrixUInt contractions_gpu;

  /** Load points from group **/
  {
    HostMatrix<vec_type4> points_position_cpu(number_of_points, 1);
    uint i = 0;
    for (list<Point>::const_iterator p = points.begin(); p != points.end(); ++p, ++i) {
      points_position_cpu(i) = vec_type4(p->position.x, p->position.y, p->position.z, 0);
    }
    points_position_gpu = points_position_cpu;
  }
  /* Load group functions */
  uint group_m = s_functions + p_functions * 3 + d_functions * 6;
  uint4 group_functions = make_uint4(s_functions, p_functions, d_functions, group_m);
  HostMatrix<vec_type2> factor_ac_cpu(COALESCED_DIMENSION(group_m), MAX_CONTRACTIONS);
  HostMatrixUInt nuc_cpu(group_m, 1), contractions_cpu(group_m, 1);

  // TODO: hacer que functions.h itere por total_small_functions()... asi puedo hacer que
  // func2global_nuc sea de tamaño total_functions() y directamente copio esa matriz aca y en otros lados

  uint ii = 0;
  for (uint i = 0; i < total_functions_simple(); ++i) {
    uint inc = small_function_type(i);

    uint func = local2global_func[i];
    uint this_nuc = func2global_nuc(i);
    uint this_cont = fortran_vars.contractions(func);

    for (uint j = 0; j < inc; j++) {
      nuc_cpu(ii) = this_nuc;
      contractions_cpu(ii) = this_cont;
      for (unsigned int k = 0; k < this_cont; k++)
        factor_ac_cpu(ii, k) = vec_type2(fortran_vars.a_values(func, k), fortran_vars.c_values(func, k));
      ii++;
    }
  }
  factor_ac_gpu = factor_ac_cpu;
  nuc_gpu = nuc_cpu;
  contractions_gpu = contractions_cpu;

  /** Compute Functions **/

  function_values.resize(COALESCED_DIMENSION(number_of_points), group_functions.w);
  if (fortran_vars.do_forces || fortran_vars.gga)
      gradient_values.resize(COALESCED_DIMENSION(number_of_points), group_functions.w);
  if (fortran_vars.gga)
      hessian_values.resize(COALESCED_DIMENSION(number_of_points), (group_functions.w) * 2);

  dim3 threads(number_of_points);
  dim3 threadBlock(FUNCTIONS_BLOCK_SIZE);
  dim3 threadGrid = divUp(threads, threadBlock);

 // cout << "points: " << threads.x << " " << threadGrid.x << " " << threadBlock.x << endl;
#define compute_functions_parameters \
  points_position_gpu.data,number_of_points,contractions_gpu.data,factor_ac_gpu.data,nuc_gpu.data,function_values.data,gradient_values.data,hessian_values.data,group_functions
  if (forces) {
    if (gga)
      gpu_compute_functions<scalar_type, true, true><<<threadGrid, threadBlock>>>(compute_functions_parameters);
    else
      gpu_compute_functions<scalar_type, true, false><<<threadGrid, threadBlock>>>(compute_functions_parameters);
  }
  else {
    if (gga)
      gpu_compute_functions<scalar_type, false, true><<<threadGrid, threadBlock>>>(compute_functions_parameters);
    else
      gpu_compute_functions<scalar_type, false, false><<<threadGrid, threadBlock>>>(compute_functions_parameters);
  }

  cudaAssertNoError("compute_functions");
}

/*******************************
 * Cube Weights
 *******************************/
template<class scalar_type>
void PointGroup<scalar_type>::compute_weights(void)
{
  CudaMatrix<vec_type4> point_positions_gpu;
  CudaMatrix<vec_type4> atom_position_rm_gpu;
  {
    HostMatrix<vec_type4> points_positions_cpu(number_of_points, 1);
		uint i = 0;
		for (list<Point>::const_iterator p = points.begin(); p != points.end(); ++p, ++i) {
			points_positions_cpu(i) = vec_type4(p->position.x, p->position.y, p->position.z, p->atom);
		}
    point_positions_gpu = points_positions_cpu;

    HostMatrix<vec_type4> atom_position_rm_cpu(fortran_vars.atoms, 1);
    for (uint i = 0; i < fortran_vars.atoms; i++) {
      double3 atom_pos = fortran_vars.atom_positions(i);
      atom_position_rm_cpu(i) = vec_type4(atom_pos.x, atom_pos.y, atom_pos.z, fortran_vars.rm(i));
    }
    atom_position_rm_gpu = atom_position_rm_cpu;
  }

  CudaMatrixUInt nucleii_gpu(local2global_nuc);

  CudaMatrix<scalar_type> weights_gpu(number_of_points);
  dim3 threads(number_of_points);
  dim3 blockSize(WEIGHT_BLOCK_SIZE);
  dim3 gridSize = divUp(threads, blockSize);
<<<<<<< HEAD
  gpu_compute_weights<scalar_type><<<gridSize,blockSize>>>(number_of_points, point_positions_gpu.data, atom_position_rm_gpu.data,
                                                           weights_gpu.data, nucleii_gpu.data, total_nucleii());
=======
  gpu_compute_weights<scalar_type><<<gridSize,blockSize>>>(
      number_of_points, point_positions_gpu.data, atom_position_rm_gpu.data, weights_gpu.data, nucleii_gpu.data, total_nucleii());
>>>>>>> 22614bda
  cudaAssertNoError("compute_weights");

  #if REMOVE_ZEROS
  std::list<Point> nonzero_points;
  uint nonzero_number_of_points = 0;
  #endif

  uint ceros = 0;

  HostMatrix<scalar_type> weights_cpu(weights_gpu);
  uint i = 0;
  for (list<Point>::iterator p = points.begin(); p != points.end(); ++p, ++i) {
    p->weight *= weights_cpu(i);

    if (p->weight == 0.0) {
      ceros++;
    }
    #if REMOVE_ZEROS
    else {
      nonzero_points.push_back(*p);
      nonzero_number_of_points++;
    }
    #endif
  }

  //cout << "ceros: " << ceros << "/" << group.number_of_points << " (" << (ceros / (double)group.number_of_points) * 100 << "%)" << endl;

  #if REMOVE_ZEROS
  points = nonzero_points;
  number_of_points = nonzero_number_of_points;
  #endif
}

template class PointGroup<double>;
template class PointGroup<float>;

}<|MERGE_RESOLUTION|>--- conflicted
+++ resolved
@@ -55,6 +55,21 @@
 template void gpu_set_atom_positions<double3>(const HostMatrix<double3>& m);
 
 template<class scalar_type>
+void PointGroup<scalar_type>::solve(Timers& timers, bool compute_rmm, bool lda, bool compute_forces,
+    bool compute_energy, double& energy,double& energy_i, double& energy_c, double& energy_c1,
+    double& energy_c2, double* fort_forces_ptr, bool open){
+  if(open) {
+    solve_opened(timers, compute_rmm, lda, compute_forces, compute_energy, energy, energy_i, energy_c, energy_c1,
+        energy_c2, fort_forces_ptr);
+  }
+  else {
+    solve_closed(timers, compute_rmm, lda, compute_forces, compute_energy, energy, energy_i, energy_c, energy_c1,
+        energy_c2, fort_forces_ptr);
+  }
+
+}
+
+template<class scalar_type>
 void PointGroup<scalar_type>::solve_closed(Timers& timers, bool compute_rmm, bool lda, bool compute_forces, bool compute_energy, double& energy,double& energy_i, double& energy_c, double& energy_c1, double& energy_c2, double* fort_forces_ptr){
   //uint max_used_memory = 0;
 
@@ -95,10 +110,6 @@
   CudaMatrix<vec_type<scalar_type,4> > dd1_gpu;
   CudaMatrix<vec_type<scalar_type,4> > dd2_gpu;
 
-<<<<<<< HEAD
-
-=======
->>>>>>> 22614bda
   /*
    **********************************************************************
    * Transposiciones de matrices para la coalescencia mejorada en density
@@ -106,11 +117,7 @@
    */
 
 
-<<<<<<< HEAD
-  CudaMatrix<scalar_type>              function_values_transposed_gpu;  
-=======
   CudaMatrix<scalar_type>   function_values_transposed_gpu;
->>>>>>> 22614bda
   CudaMatrix<vec_type<scalar_type,4> > gradient_values_transposed_gpu;
   CudaMatrix<vec_type<scalar_type,4> > hessian_values_transposed_gpu;
 
@@ -127,16 +134,6 @@
   dim3 transpose_threads(BLOCK_DIM, BLOCK_DIM, 1);
 
   transpose<<<transpose_grid, transpose_threads>>> (function_values_transposed_gpu.data, function_values.data,  COALESCED_DIMENSION(number_of_points),group_m   );
-<<<<<<< HEAD
-  
-  if (fortran_vars.do_forces || fortran_vars.gga) 
-      transpose_vec<<<transpose_grid, transpose_threads>>> (gradient_values_transposed_gpu.data, gradient_values.data, COALESCED_DIMENSION(number_of_points), group_m );
-
-  transpose_grid=dim3(transposed_width / BLOCK_DIM, divUp((group_m)*2, BLOCK_DIM), 1);
-
-  if (fortran_vars.gga) 
-      transpose_vec<<<transpose_grid, transpose_threads>>> (hessian_values_transposed_gpu.data, hessian_values.data, COALESCED_DIMENSION(number_of_points), (group_m)*2);
-=======
 
   if (fortran_vars.do_forces || fortran_vars.gga)
     transpose_vec<<<transpose_grid, transpose_threads>>> (gradient_values_transposed_gpu.data, gradient_values.data, COALESCED_DIMENSION(number_of_points), group_m );
@@ -145,7 +142,6 @@
 
   if (fortran_vars.gga)
     transpose_vec<<<transpose_grid, transpose_threads>>> (hessian_values_transposed_gpu.data, hessian_values.data, COALESCED_DIMENSION(number_of_points), (group_m)*2);
->>>>>>> 22614bda
 
 
   partial_densities_gpu.resize(COALESCED_DIMENSION(number_of_points), block_height);
@@ -196,81 +192,39 @@
 
   if (compute_energy) {
     CudaMatrix<scalar_type> energy_gpu(number_of_points);
-<<<<<<< HEAD
-    CudaMatrix<scalar_type> energy_i_gpu(number_of_points);
-    CudaMatrix<scalar_type> energy_c_gpu(number_of_points);
-    CudaMatrix<scalar_type> energy_c1_gpu(number_of_points);
-    CudaMatrix<scalar_type> energy_c2_gpu(number_of_points);
-=======
 #define compute_parameters \
     energy_gpu.data,factors_gpu.data,point_weights_gpu.data,number_of_points,function_values_transposed_gpu.data,gradient_values_transposed_gpu.data,hessian_values_transposed_gpu.data,group_m,partial_densities_gpu.data,dxyz_gpu.data,dd1_gpu.data,dd2_gpu.data
 #define accumulate_parameters \
     energy_gpu.data,factors_gpu.data,point_weights_gpu.data,number_of_points,block_height,partial_densities_gpu.data,dxyz_gpu.data,dd1_gpu.data,dd2_gpu.data
->>>>>>> 22614bda
     if (compute_forces || compute_rmm) {
       if (lda)
       {
-<<<<<<< HEAD
-          gpu_compute_density<scalar_type, true, true, true><<<threadGrid, threadBlock>>>(factors_gpu.data, point_weights_gpu.data, number_of_points,  function_values_transposed_gpu.data, gradient_values_transposed_gpu.data, hessian_values_transposed_gpu.data, group_m, partial_densities_gpu.data, dxyz_gpu.data, dd1_gpu.data, dd2_gpu.data);
-          gpu_accumulate_point<scalar_type, true, true, true><<<threadGrid_accumulate, threadBlock_accumulate>>> (energy_gpu.data,energy_i_gpu.data,energy_c_gpu.data,energy_c1_gpu.data,energy_c2_gpu.data,factors_gpu.data, point_weights_gpu.data,number_of_points,block_height, partial_densities_gpu.data, dxyz_gpu.data, dd1_gpu.data, dd2_gpu.data);
-=======
           gpu_compute_density<scalar_type, true, true, true><<<threadGrid, threadBlock>>>(compute_parameters);
           gpu_accumulate_point<scalar_type, true, true, true><<<threadGrid_accumulate, threadBlock_accumulate>>> (accumulate_parameters);
->>>>>>> 22614bda
       }
       else
       {
-<<<<<<< HEAD
-          gpu_compute_density<scalar_type, true, true, false><<<threadGrid, threadBlock>>>(factors_gpu.data, point_weights_gpu.data, number_of_points, function_values_transposed_gpu.data, gradient_values_transposed_gpu.data, hessian_values_transposed_gpu.data, group_m, partial_densities_gpu.data, dxyz_gpu.data, dd1_gpu.data, dd2_gpu.data);
-          gpu_accumulate_point<scalar_type, true, true, false><<<threadGrid_accumulate, threadBlock_accumulate>>> (energy_gpu.data,energy_i_gpu.data,energy_c_gpu.data,energy_c1_gpu.data,energy_c2_gpu.data, factors_gpu.data, point_weights_gpu.data,number_of_points,block_height, partial_densities_gpu.data, dxyz_gpu.data, dd1_gpu.data, dd2_gpu.data);
-=======
           gpu_compute_density<scalar_type, true, true, false><<<threadGrid, threadBlock>>>(compute_parameters);
           gpu_accumulate_point<scalar_type, true, true, false><<<threadGrid_accumulate, threadBlock_accumulate>>> (accumulate_parameters);
->>>>>>> 22614bda
       }
     }
     else {
       if (lda)
       {
-<<<<<<< HEAD
-          gpu_compute_density<scalar_type, true, false, true><<<threadGrid, threadBlock>>>(factors_gpu.data, point_weights_gpu.data, number_of_points, function_values_transposed_gpu.data, gradient_values_transposed_gpu.data, hessian_values_transposed_gpu.data, group_m, partial_densities_gpu.data, dxyz_gpu.data, dd1_gpu.data, dd2_gpu.data);
-          gpu_accumulate_point<scalar_type, true, false, true><<<threadGrid_accumulate, threadBlock_accumulate>>> (energy_gpu.data,energy_i_gpu.data,energy_c_gpu.data,energy_c1_gpu.data,energy_c2_gpu.data, factors_gpu.data, point_weights_gpu.data,number_of_points,block_height, partial_densities_gpu.data, dxyz_gpu.data, dd1_gpu.data, dd2_gpu.data);
-=======
           gpu_compute_density<scalar_type, true, false, true><<<threadGrid, threadBlock>>>(compute_parameters);
           gpu_accumulate_point<scalar_type, true, false, true><<<threadGrid_accumulate, threadBlock_accumulate>>> (accumulate_parameters);
->>>>>>> 22614bda
       }
       else
       {
-<<<<<<< HEAD
-          gpu_compute_density<scalar_type, true, false, false><<<threadGrid, threadBlock>>>(factors_gpu.data, point_weights_gpu.data, number_of_points, function_values_transposed_gpu.data, gradient_values_transposed_gpu.data, hessian_values_transposed_gpu.data, group_m, partial_densities_gpu.data, dxyz_gpu.data, dd1_gpu.data, dd2_gpu.data);
-          gpu_accumulate_point<scalar_type, true, false, false><<<threadGrid_accumulate, threadBlock_accumulate>>> (energy_gpu.data,energy_i_gpu.data,energy_c_gpu.data,energy_c1_gpu.data,energy_c2_gpu.data, factors_gpu.data, point_weights_gpu.data,number_of_points,block_height, partial_densities_gpu.data, dxyz_gpu.data, dd1_gpu.data, dd2_gpu.data);
-
-
-=======
           gpu_compute_density<scalar_type, true, false, false><<<threadGrid, threadBlock>>>(compute_parameters);
           gpu_accumulate_point<scalar_type, true, false, false><<<threadGrid_accumulate, threadBlock_accumulate>>> (accumulate_parameters);
->>>>>>> 22614bda
       }
     }
     cudaAssertNoError("compute_density");
 
     HostMatrix<scalar_type> energy_cpu(energy_gpu);
-<<<<<<< HEAD
-    HostMatrix<scalar_type> energy_i_cpu(energy_i_gpu);
-    HostMatrix<scalar_type> energy_c_cpu(energy_c_gpu);
-    HostMatrix<scalar_type> energy_c1_cpu(energy_c1_gpu);
-    HostMatrix<scalar_type> energy_c2_cpu(energy_c2_gpu);
-    for (uint i = 0; i < number_of_points; i++) { 
-        energy += energy_cpu(i); 
-        energy_i += energy_i_cpu(i); 
-        energy_c += energy_c_cpu(i); 
-        energy_c1 += energy_c1_cpu(i); 
-        energy_c2 += energy_c2_cpu(i); 
-=======
-    for (uint i = 0; i < number_of_points; i++) {
+        for (uint i = 0; i < number_of_points; i++) {
         energy += energy_cpu(i);
->>>>>>> 22614bda
     } // TODO: hacer con un kernel?
   }
   else {
@@ -283,23 +237,13 @@
     NULL,factors_gpu.data,point_weights_gpu.data,number_of_points,block_height,partial_densities_gpu.data,dxyz_gpu.data,dd1_gpu.data,dd2_gpu.data
     if (lda)
     {
-<<<<<<< HEAD
-        gpu_compute_density<scalar_type, false, true, true><<<threadGrid, threadBlock>>>(factors_gpu.data, point_weights_gpu.data, number_of_points, function_values_transposed_gpu.data, gradient_values_transposed_gpu.data, hessian_values_transposed_gpu.data, group_m, partial_densities_gpu.data, dxyz_gpu.data, dd1_gpu.data, dd2_gpu.data);
-          gpu_accumulate_point<scalar_type, false, true, true><<<threadGrid_accumulate, threadBlock_accumulate>>> (NULL,NULL,NULL,NULL,NULL,factors_gpu.data, point_weights_gpu.data,number_of_points,block_height, partial_densities_gpu.data, dxyz_gpu.data, dd1_gpu.data, dd2_gpu.data);
-=======
         gpu_compute_density<scalar_type, false, true, true><<<threadGrid, threadBlock>>>(compute_parameters);
         gpu_accumulate_point<scalar_type, false, true, true><<<threadGrid_accumulate, threadBlock_accumulate>>>(accumulate_parameters);
->>>>>>> 22614bda
     }
     else
     {
-<<<<<<< HEAD
-        gpu_compute_density<scalar_type, false, true, false><<<threadGrid, threadBlock>>>(factors_gpu.data, point_weights_gpu.data, number_of_points, function_values_transposed_gpu.data, gradient_values_transposed_gpu.data, hessian_values_transposed_gpu.data, group_m, partial_densities_gpu.data, dxyz_gpu.data, dd1_gpu.data, dd2_gpu.data);
-          gpu_accumulate_point<scalar_type, false, true, false><<<threadGrid_accumulate, threadBlock_accumulate>>> (NULL,NULL,NULL,NULL,NULL,factors_gpu.data, point_weights_gpu.data,number_of_points,block_height, partial_densities_gpu.data, dxyz_gpu.data, dd1_gpu.data, dd2_gpu.data);
-=======
         gpu_compute_density<scalar_type, false, true, false><<<threadGrid, threadBlock>>>(compute_parameters);
         gpu_accumulate_point<scalar_type, false, true, false><<<threadGrid_accumulate, threadBlock_accumulate>>>(accumulate_parameters);
->>>>>>> 22614bda
     }
     cudaAssertNoError("compute_density");
   }
@@ -399,7 +343,7 @@
 // OPENSHELL
 //======================
 template<class scalar_type>
-void PointGroup<scalar_type>::solve_opened(Timers& timers, bool compute_rmm, bool lda, bool compute_forces, bool compute_energy, double& energy, double& energy_i, double& energy_c, double& energy_c1, double& energy_c2, double* fort_forces_ptr, bool open){
+void PointGroup<scalar_type>::solve_opened(Timers& timers, bool compute_rmm, bool lda, bool compute_forces, bool compute_energy, double& energy, double& energy_i, double& energy_c, double& energy_c1, double& energy_c2, double* fort_forces_ptr){
 //  if(open){
 //    cout<<"!!!!!!"<<endl;
 //    cout<<"ENTRANDO A SOLVE !!!!!!"<<endl;
@@ -411,13 +355,13 @@
   CudaMatrix<scalar_type> point_weights_gpu;
   FortranMatrix<double> fort_forces(fort_forces_ptr, fortran_vars.atoms, 3, fortran_vars.max_atoms);
 
-  /** Compute this group's functions **/  
+  /** Compute this group's functions **/
   timers.functions.start_and_sync();
   compute_functions(compute_forces, !lda); //<<<<==========
   timers.functions.pause_and_sync();
 
   uint group_m = total_functions();
-  
+
   timers.density.start_and_sync();
   /** Load points from group **/
   HostMatrix<scalar_type> point_weights_cpu(number_of_points, 1);
@@ -441,12 +385,12 @@
   CudaMatrix<scalar_type> factors_a_gpu;
   CudaMatrix<scalar_type> factors_b_gpu;
 
-/*  
-  CudaMatrix<scalar_type> partial_densities_gpu;  
+/*
+  CudaMatrix<scalar_type> partial_densities_gpu;
   CudaMatrix<vec_type<scalar_type,4> > dxyz_gpu; gradiente
   CudaMatrix<vec_type<scalar_type,4> > dd1_gpu;  hessiano ii
   CudaMatrix<vec_type<scalar_type,4> > dd2_gpu;  hessiano ij
-*/  
+*/
 
   CudaMatrix<scalar_type> partial_densities_a_gpu;
   CudaMatrix<vec_type<scalar_type,4> > dxyz_a_gpu;
@@ -459,32 +403,32 @@
   CudaMatrix<vec_type<scalar_type,4> > dd2_b_gpu;
 
   /*
-   ********************************************************************** 
+   **********************************************************************
    * Transposiciones de matrices para la coalescencia mejorada en density
-   ********************************************************************** 
+   **********************************************************************
    */
 
-  CudaMatrix<scalar_type>              function_values_transposed_gpu;  
+  CudaMatrix<scalar_type>              function_values_transposed_gpu;
   CudaMatrix<vec_type<scalar_type,4> > gradient_values_transposed_gpu;
   CudaMatrix<vec_type<scalar_type,4> > hessian_values_transposed_gpu;
-    
+
   int transposed_width = COALESCED_DIMENSION(number_of_points);
 
   function_values_transposed_gpu.resize(group_m, COALESCED_DIMENSION(number_of_points));
-  if (fortran_vars.do_forces || fortran_vars.gga) 
+  if (fortran_vars.do_forces || fortran_vars.gga)
       gradient_values_transposed_gpu.resize( group_m,COALESCED_DIMENSION(number_of_points));
-  if (fortran_vars.gga) 
+  if (fortran_vars.gga)
       hessian_values_transposed_gpu.resize((group_m) * 2, COALESCED_DIMENSION(number_of_points));
 
-  #define BLOCK_DIM 16 
+  #define BLOCK_DIM 16
   dim3 transpose_grid(transposed_width / BLOCK_DIM, divUp((group_m),BLOCK_DIM));
   dim3 transpose_threads(BLOCK_DIM, BLOCK_DIM, 1);
 
   transpose<<<transpose_grid, transpose_threads>>> (function_values_transposed_gpu.data, function_values.data,  COALESCED_DIMENSION(number_of_points),group_m   );
-  if (fortran_vars.do_forces || fortran_vars.gga) 
+  if (fortran_vars.do_forces || fortran_vars.gga)
       transpose_vec<<<transpose_grid, transpose_threads>>> (gradient_values_transposed_gpu.data, gradient_values.data, COALESCED_DIMENSION(number_of_points), group_m );
   transpose_grid=dim3(transposed_width / BLOCK_DIM, divUp((group_m)*2, BLOCK_DIM), 1);
-  if (fortran_vars.gga) 
+  if (fortran_vars.gga)
       transpose_vec<<<transpose_grid, transpose_threads>>> (hessian_values_transposed_gpu.data, hessian_values.data, COALESCED_DIMENSION(number_of_points), (group_m)*2);
 
 //=====
@@ -503,7 +447,7 @@
   dxyz_b_gpu.resize(COALESCED_DIMENSION(number_of_points),block_height);
   dd1_b_gpu.resize(COALESCED_DIMENSION(number_of_points),block_height );
   dd2_b_gpu.resize(COALESCED_DIMENSION(number_of_points),block_height );
-  
+
   const dim3 threadGrid_accumulate(divUp(number_of_points,DENSITY_ACCUM_BLOCK_SIZE),1,1);
   const dim3 threadBlock_accumulate(DENSITY_ACCUM_BLOCK_SIZE,1,1);
 
@@ -522,12 +466,12 @@
   HostMatrix<scalar_type> rmm_input_b_cpu(COALESCED_DIMENSION(group_m), group_m+DENSITY_BLOCK_SIZE);
   get_rmm_input(rmm_input_a_cpu,rmm_input_b_cpu); //Achica las matrices densidad (Up,Down) a la version reducida del grupo
 //===============================================
-  
+
   for (uint i=0; i<(group_m+DENSITY_BLOCK_SIZE); i++)
   {
     for(uint j=0; j<COALESCED_DIMENSION(group_m); j++)
     {
-      if((i>=group_m) || (j>=group_m) || (j > i)) 
+      if((i>=group_m) || (j>=group_m) || (j > i))
       {
         rmm_input_a_cpu.data[COALESCED_DIMENSION(group_m)*i+j]=0.0f;
         rmm_input_b_cpu.data[COALESCED_DIMENSION(group_m)*i+j]=0.0f;
@@ -536,9 +480,9 @@
   }
 
   /*
-   ********************************************************************** 
+   **********************************************************************
    * Pasando RDM (rmm) a texturas/
-   ********************************************************************** 
+   **********************************************************************
    */
 
   //Comentado porque ahora vamos a hacer esto a mano por la textura
@@ -547,8 +491,8 @@
 
   cudaArray* cuArray1;
   cudaArray* cuArray2;
-  cudaMallocArray(&cuArray1, &rmm_input_gpu_tex.channelDesc, rmm_input_a_cpu.width,rmm_input_a_cpu.height);  
-  cudaMallocArray(&cuArray2, &rmm_input_gpu_tex2.channelDesc, rmm_input_b_cpu.width,rmm_input_b_cpu.height);  
+  cudaMallocArray(&cuArray1, &rmm_input_gpu_tex.channelDesc, rmm_input_a_cpu.width,rmm_input_a_cpu.height);
+  cudaMallocArray(&cuArray2, &rmm_input_gpu_tex2.channelDesc, rmm_input_b_cpu.width,rmm_input_b_cpu.height);
 #if FULL_DOUBLE
   cudaMemcpyToArray(cuArray1, 0, 0,rmm_input_a_cpu.data,sizeof(int2)*rmm_input_a_cpu.width*rmm_input_a_cpu.height, cudaMemcpyHostToDevice);
   cudaMemcpyToArray(cuArray2, 0, 0,rmm_input_b_cpu.data,sizeof(int2)*rmm_input_b_cpu.width*rmm_input_b_cpu.height, cudaMemcpyHostToDevice);
@@ -571,16 +515,16 @@
 */
   rmm_input_gpu_tex.normalized = false;
   rmm_input_gpu_tex2.normalized = false;
- 
+
   if (compute_energy) {
-    
+
       CudaMatrix<scalar_type> energy_gpu(number_of_points);
       CudaMatrix<scalar_type> energy_i_gpu(number_of_points);
       CudaMatrix<scalar_type> energy_c_gpu(number_of_points);
       CudaMatrix<scalar_type> energy_c1_gpu(number_of_points);
       CudaMatrix<scalar_type> energy_c2_gpu(number_of_points);
-   
- 
+
+
       if (compute_forces || compute_rmm){
 //         if (lda) {
 //       template<class scalar_type, bool compute_energy, bool compute_factor, bool lda>
@@ -588,18 +532,18 @@
 //             gpu_accumulate_point<scalar_type, true, true, true><<<threadGrid_accumulate, threadBlock_accumulate>>> (energy_gpu.data, factors_gpu.data, point_weights_gpu.data,number_of_points,block_height, partial_densities_gpu.data, dxyz_gpu.data, dd1_gpu.data, dd2_gpu.data);
 //         }
 //         else{
-  	       
+
 	     	//cout<<"ENTRANDO a gpu_compute_density_opened..."<<endl;
              	gpu_compute_density_opened<scalar_type, true, true, false><<<threadGrid, threadBlock>>>(
-                                        point_weights_gpu.data,number_of_points, function_values_transposed_gpu.data, 
- 					gradient_values_transposed_gpu.data,hessian_values_transposed_gpu.data, group_m, 
-                                        partial_densities_a_gpu.data, dxyz_a_gpu.data, dd1_a_gpu.data, dd2_a_gpu.data, 
+                                        point_weights_gpu.data,number_of_points, function_values_transposed_gpu.data,
+ 					gradient_values_transposed_gpu.data,hessian_values_transposed_gpu.data, group_m,
+                                        partial_densities_a_gpu.data, dxyz_a_gpu.data, dd1_a_gpu.data, dd2_a_gpu.data,
                                         partial_densities_b_gpu.data, dxyz_b_gpu.data, dd1_b_gpu.data, dd2_b_gpu.data);
-	       
+
 		//cout<<"ENTRANDO a gpu_accumulate_point_open..."<<endl;
              	gpu_accumulate_point_open<scalar_type, true, true, false><<<threadGrid_accumulate, threadBlock_accumulate>>> (
                                   energy_gpu.data,energy_i_gpu.data,energy_c_gpu.data,energy_c1_gpu.data,energy_c2_gpu.data,
-                                  factors_a_gpu.data, factors_b_gpu.data, point_weights_gpu.data,number_of_points,block_height, 
+                                  factors_a_gpu.data, factors_b_gpu.data, point_weights_gpu.data,number_of_points,block_height,
                                   partial_densities_a_gpu.data, dxyz_a_gpu.data, dd1_a_gpu.data, dd2_a_gpu.data,
 				  partial_densities_b_gpu.data, dxyz_b_gpu.data, dd1_b_gpu.data, dd2_b_gpu.data);
 //         }
@@ -611,13 +555,13 @@
 //          }
 //          else{
               gpu_compute_density_opened<scalar_type, true, false, false><<<threadGrid, threadBlock>>>(
-                                         point_weights_gpu.data,number_of_points, function_values_transposed_gpu.data, 
-					 gradient_values_transposed_gpu.data,hessian_values_transposed_gpu.data, group_m, 
-                                         partial_densities_a_gpu.data, dxyz_a_gpu.data, dd1_a_gpu.data, dd2_a_gpu.data, 
+                                         point_weights_gpu.data,number_of_points, function_values_transposed_gpu.data,
+					 gradient_values_transposed_gpu.data,hessian_values_transposed_gpu.data, group_m,
+                                         partial_densities_a_gpu.data, dxyz_a_gpu.data, dd1_a_gpu.data, dd2_a_gpu.data,
                                          partial_densities_b_gpu.data, dxyz_b_gpu.data, dd1_b_gpu.data, dd2_b_gpu.data);
               gpu_accumulate_point_open<scalar_type, true, false, false><<<threadGrid_accumulate, threadBlock_accumulate>>> (
                                    energy_gpu.data, energy_i_gpu.data,energy_c_gpu.data,energy_c1_gpu.data,energy_c2_gpu.data,
-                                   factors_a_gpu.data, factors_b_gpu.data, point_weights_gpu.data,number_of_points,block_height, 
+                                   factors_a_gpu.data, factors_b_gpu.data, point_weights_gpu.data,number_of_points,block_height,
                                    partial_densities_a_gpu.data, dxyz_a_gpu.data, dd1_a_gpu.data, dd2_a_gpu.data,
                                    partial_densities_b_gpu.data, dxyz_b_gpu.data, dd1_b_gpu.data, dd2_b_gpu.data);
 //          }
@@ -629,12 +573,12 @@
       HostMatrix<scalar_type> energy_c_cpu(energy_c_gpu);
       HostMatrix<scalar_type> energy_c1_cpu(energy_c1_gpu);
       HostMatrix<scalar_type> energy_c2_cpu(energy_c2_gpu);
-      for (uint i = 0; i < number_of_points; i++) { 
-          energy    += energy_cpu(i); 
-          energy_i  += energy_i_cpu(i); 
-          energy_c  += energy_c_cpu(i); 
-          energy_c1 += energy_c1_cpu(i); 
-          energy_c2 += energy_c2_cpu(i); 
+      for (uint i = 0; i < number_of_points; i++) {
+          energy    += energy_cpu(i);
+          energy_i  += energy_i_cpu(i);
+          energy_c  += energy_c_cpu(i);
+          energy_c1 += energy_c1_cpu(i);
+          energy_c2 += energy_c2_cpu(i);
       } // TODO: hacer con un kernel?
   }
   else{
@@ -644,13 +588,13 @@
 //      }
 //      else{
           gpu_compute_density_opened<scalar_type, false, true, false><<<threadGrid, threadBlock>>>(
-                                     point_weights_gpu.data, number_of_points, function_values_transposed_gpu.data, 
-    				     gradient_values_transposed_gpu.data,hessian_values_transposed_gpu.data, group_m, 
-                                     partial_densities_a_gpu.data, dxyz_a_gpu.data, dd1_a_gpu.data, dd2_a_gpu.data, 
+                                     point_weights_gpu.data, number_of_points, function_values_transposed_gpu.data,
+    				     gradient_values_transposed_gpu.data,hessian_values_transposed_gpu.data, group_m,
+                                     partial_densities_a_gpu.data, dxyz_a_gpu.data, dd1_a_gpu.data, dd2_a_gpu.data,
                                      partial_densities_b_gpu.data, dxyz_b_gpu.data, dd1_b_gpu.data, dd2_b_gpu.data);
           gpu_accumulate_point_open<scalar_type, false, true, false><<<threadGrid_accumulate, threadBlock_accumulate>>> (
-                               NULL,NULL,NULL,NULL,NULL, 
-                               factors_a_gpu.data, factors_b_gpu.data, point_weights_gpu.data,number_of_points,block_height, 
+                               NULL,NULL,NULL,NULL,NULL,
+                               factors_a_gpu.data, factors_b_gpu.data, point_weights_gpu.data,number_of_points,block_height,
                                partial_densities_a_gpu.data, dxyz_a_gpu.data, dd1_a_gpu.data, dd2_a_gpu.data,
                                partial_densities_b_gpu.data, dxyz_b_gpu.data, dd1_b_gpu.data, dd2_b_gpu.data);
 //      }
@@ -691,12 +635,12 @@
     	    threadBlock = dim3(DENSITY_DERIV_BLOCK_SIZE);
     	    threadGrid = divUp(threads, threadBlock);
 
-    	    CudaMatrix<vec_type4> dd_gpu_a(COALESCED_DIMENSION(number_of_points), total_nucleii()); 
-    	    CudaMatrix<vec_type4> dd_gpu_b(COALESCED_DIMENSION(number_of_points), total_nucleii()); 
+    	    CudaMatrix<vec_type4> dd_gpu_a(COALESCED_DIMENSION(number_of_points), total_nucleii());
+    	    CudaMatrix<vec_type4> dd_gpu_b(COALESCED_DIMENSION(number_of_points), total_nucleii());
             dd_gpu_a.zero();
             dd_gpu_b.zero();
     	    CudaMatrixUInt nuc_gpu(func2local_nuc);  // TODO: esto en realidad se podria guardar una sola vez durante su construccion
-	
+
 	    // Kernel
     	    gpu_compute_density_derivs_open<<<threadGrid, threadBlock>>>(function_values.data, gradient_values.data, nuc_gpu.data, dd_gpu_a.data, dd_gpu_b.data, number_of_points, group_m, total_nucleii());
 
@@ -725,7 +669,7 @@
       	    	vec_type4 atom_force_a = forces_cpu_a(i);
       	    	vec_type4 atom_force_b = forces_cpu_b(i);
             	uint global_nuc = local2global_nuc[i];
-      	  	
+
                 fort_forces(global_nuc, 0)=fort_forces(global_nuc, 0) + atom_force_a.x + atom_force_b.x;
 		fort_forces(global_nuc, 1)=fort_forces(global_nuc, 1) + atom_force_a.y + atom_force_b.y;
 		fort_forces(global_nuc, 2)=fort_forces(global_nuc, 2) + atom_force_a.z + atom_force_b.z;
@@ -739,7 +683,7 @@
   /* compute RMM */
   timers.rmm.start_and_sync();
   if (compute_rmm) {
-	//cout<<"EMPEZANDO GPU_UPDATE_RMM"<<endl;  
+	//cout<<"EMPEZANDO GPU_UPDATE_RMM"<<endl;
 	threads = dim3(group_m, group_m);
     	threadBlock = dim3(RMM_BLOCK_SIZE_XY, RMM_BLOCK_SIZE_XY);
     	threadGrid = divUp(threads, threadBlock);
@@ -749,7 +693,7 @@
     	// Kernel
 //	cout<<"alpha"<<endl;
 	gpu_update_rmm<<<threadGrid, threadBlock>>>(factors_a_gpu.data, number_of_points, rmm_output_a_gpu.data, function_values.data, group_m);
-//	cout<<endl; 
+//	cout<<endl;
 //        cout<<"beta"<<endl;
         gpu_update_rmm<<<threadGrid, threadBlock>>>(factors_b_gpu.data, number_of_points, rmm_output_b_gpu.data, function_values.data, group_m);
     	//cout<<endl;
@@ -772,7 +716,7 @@
         gradient_values.deallocate();
         hessian_values.deallocate();
   }
-  
+
   //Deshago el bind de textura de rmm
   cudaUnbindTexture(rmm_input_gpu_tex); //Enroque el Unbind con el Free, asi parece mas logico. Nano
   cudaUnbindTexture(rmm_input_gpu_tex2); //Enroque el Unbind con el Free, asi parece mas logico. Nano
@@ -780,7 +724,7 @@
   cudaFreeArray(cuArray2);
   cudaFree(cuArray1);
   cudaFree(cuArray2);
-    
+
   //uint free_memory, total_memory;
   //cudaGetMemoryInfo(free_memory, total_memory);
   //cout << "Maximum used memory: " << (double)max_used_memory / (1024 * 1024) << "MB (" << ((double)max_used_memory / total_memory) * 100.0 << "%)" << endl;
@@ -903,13 +847,8 @@
   dim3 threads(number_of_points);
   dim3 blockSize(WEIGHT_BLOCK_SIZE);
   dim3 gridSize = divUp(threads, blockSize);
-<<<<<<< HEAD
-  gpu_compute_weights<scalar_type><<<gridSize,blockSize>>>(number_of_points, point_positions_gpu.data, atom_position_rm_gpu.data,
-                                                           weights_gpu.data, nucleii_gpu.data, total_nucleii());
-=======
   gpu_compute_weights<scalar_type><<<gridSize,blockSize>>>(
       number_of_points, point_positions_gpu.data, atom_position_rm_gpu.data, weights_gpu.data, nucleii_gpu.data, total_nucleii());
->>>>>>> 22614bda
   cudaAssertNoError("compute_weights");
 
   #if REMOVE_ZEROS
