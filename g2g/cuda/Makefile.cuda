#-*- mode: make -*-
################################################################################
#
# Copyright 1993-2006 NVIDIA Corporation.  All rights reserved.
#
# NOTICE TO USER:
#
# This source code is subject to NVIDIA ownership rights under U.S. and
# international Copyright laws.
#
# NVIDIA MAKES NO REPRESENTATION ABOUT THE SUITABILITY OF THIS SOURCE
# CODE FOR ANY PURPOSE.  IT IS PROVIDED "AS IS" WITHOUT EXPRESS OR
# IMPLIED WARRANTY OF ANY KIND.  NVIDIA DISCLAIMS ALL WARRANTIES WITH
# REGARD TO THIS SOURCE CODE, INCLUDING ALL IMPLIED WARRANTIES OF
# MERCHANTABILITY, NONINFRINGEMENT, AND FITNESS FOR A PARTICULAR PURPOSE.
# IN NO EVENT SHALL NVIDIA BE LIABLE FOR ANY SPECIAL, INDIRECT, INCIDENTAL,
# OR CONSEQUENTIAL DAMAGES, OR ANY DAMAGES WHATSOEVER RESULTING FROM LOSS
# OF USE, DATA OR PROFITS, WHETHER IN AN ACTION OF CONTRACT, NEGLIGENCE
# OR OTHER TORTIOUS ACTION, ARISING OUT OF OR IN CONNECTION WITH THE USE
# OR PERFORMANCE OF THIS SOURCE CODE.
#
# U.S. Government End Users.  This source code is a "commercial item" as
# that term is defined at 48 C.F.R. 2.101 (OCT 1995), consisting  of
# "commercial computer software" and "commercial computer software
# documentation" as such terms are used in 48 C.F.R. 12.212 (SEPT 1995)
# and is provided to the U.S. Government only as a commercial end item.
# Consistent with 48 C.F.R.12.212 and 48 C.F.R. 227.7202-1 through
# 227.7202-4 (JUNE 1995), all U.S. Government End Users acquire the
# source code with only those rights set forth herein.
#
################################################################################
#
# Common build script
#
################################################################################

#.SUFFIXES : .cu .cu_dbg_o .c_dbg_o .cpp_dbg_o .cu_rel_o .c_rel_o .cpp_rel_o .cubin

# Basic directory setup for SDK
# (override directories only if they are not already defined)
ROOTDIR    ?= $(CUDA_INSTALL_PATH)/cuda

# Compilers
ARCHFLAGS	 :=

# Includes
INCLUDES  += -I. -I$(CUDA_INSTALL_PATH)/include

# Libs
<<<<<<< HEAD
CUDA_LIBS       := -L$(CUDA_INSTALL_PATH)/lib64 -L$(CUDA_INSTALL_PATH)/lib -L$(COMMONDIR)/lib -L$(LIBDIR) -lcuda -lcudart 
=======
CUDA_LDFLAGS    := -L$(CUDA_INSTALL_PATH)/lib64 -L$(COMMONDIR)/lib ${OPENGLLIB} ${LIB}
>>>>>>> f3fb4fc1

# Warning flags
CXXWARN_FLAGS := \
	-W -Wall \
	-Wimplicit \
	-Wswitch \
	-Wformat \
	-Wchar-subscripts \
	-Wparentheses \
	-Wmultichar \
	-Wtrigraphs \
	-Wpointer-arith \
	-Wcast-align \
	-Wreturn-type \
	-Wno-unused-function \
	$(SPACE)

CWARN_FLAGS := $(CXXWARN_FLAGS) \
	-Wstrict-prototypes \
	-Wmissing-prototypes \
	-Wmissing-declarations \
	-Wnested-externs \
	-Wmain \

# Compiler-specific flags
NVCCFLAGS   := $(ARCHFLAGS) -shared --compiler-options -fPIC --compiler-options -Wall
ifeq ($(gcc),1)
  CXXFLAGS    += $(CXXWARN_FLAGS)
endif

# Common flags
NVCCFLAGS += $(INCLUDES) -DUNIX
CXXFLAGS  += $(INCLUDES) -DUNIX

ifeq ($(profile),1)
	NVCCFLAGS += --compiler-options -pg
endif

ifeq ($(regcount),1)
  NVCCFLAGS += --ptxas-options=-v
endif

# Debug/release configuration
ifneq ($(dbg),1)
	NVCCFLAGS   += -O3 --compiler-options -fno-strict-aliasing
endif

ifeq ($(keep), 1)
	NVCCFLAGS   += --keep
endif

ifeq ($(cpu),1)
	NVCCFLAGS += -DCPU_KERNELS=1
endif

################################################################################
# Check for input flags and set compiler flags appropriately
################################################################################
ifeq ($(fastmath), 1)
	NVCCFLAGS += -use_fast_math
endif

# Add common flags
NVCCFLAGS += $(COMMONFLAGS)

# Add NVCC Compiler Flags
NVCCFLAGS += --linker-options -fPIC #--verbose

ifeq ($(verbose),1)
	NVCCFLAGS += --verbose
endif

ifeq ($(sm20),1)
  NVCCFLAGS += -arch=sm_20
  NVCCFLAGS += -DNVIDIA_HAS_DOUBLE
endif

ifeq ($(nvcc_warn_verbose),1)
	NVCCFLAGS += $(addprefix --compiler-options ,$(CXXWARN_FLAGS))
	NVCCFLAGS += --compiler-options -fno-strict-aliasing
endif

################################################################################
# Rules
################################################################################

CC=icc
CXX=icc

%.cu_o : %.cu
	nvcc $(NVCCFLAGS) -o $@ -c $<
	#nvcc $(NVCCFLAGS) -cuda -o $<.cpp $<
	#icc $(CXXFLAGS) -o $@ -c $<.cpp


<|MERGE_RESOLUTION|>--- conflicted
+++ resolved
@@ -47,11 +47,7 @@
 INCLUDES  += -I. -I$(CUDA_INSTALL_PATH)/include
 
 # Libs
-<<<<<<< HEAD
-CUDA_LIBS       := -L$(CUDA_INSTALL_PATH)/lib64 -L$(CUDA_INSTALL_PATH)/lib -L$(COMMONDIR)/lib -L$(LIBDIR) -lcuda -lcudart 
-=======
-CUDA_LDFLAGS    := -L$(CUDA_INSTALL_PATH)/lib64 -L$(COMMONDIR)/lib ${OPENGLLIB} ${LIB}
->>>>>>> f3fb4fc1
+CUDA_LDFLAGS    := -L$(CUDA_INSTALL_PATH)/lib64 -L$(CUDA_INSTALL_PATH)/lib -L$(COMMONDIR)/lib ${OPENGLLIB} ${LIB}
 
 # Warning flags
 CXXWARN_FLAGS := \
