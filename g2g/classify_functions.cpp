--- conflicted
+++ resolved
@@ -35,13 +35,8 @@
         elem(dist_vec,j) = 0;
     }
 		
-<<<<<<< HEAD
 		double len = length(dist_vec);
-		atom_cube_dists.get(i) = len * len;
-=======
-		double len = dist_vec.length();
 		atom_cube_dists(i) = len * len;
->>>>>>> 38f60d46
 	}
 
   set<uint> functions_set;
