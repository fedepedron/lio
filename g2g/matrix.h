#ifndef __G2G_MATRIX_H__
#define __G2G_MATRIX_H__

<<<<<<< HEAD
=======
#include "cpu/cpu_vector_types.h"
#include "cuda/double3.h"

>>>>>>> 46242a06
#define COALESCED_DIMENSION(d) (d + 16 - (d % 16))

#include "cuda/cuda_extra.h"

namespace G2G {
	template<class T> class Matrix {
		public:
			Matrix(void);
			virtual ~Matrix(void);				

			T* data;
			unsigned int width;
			unsigned int height;
			// unsigned int components;
	
			unsigned int bytes(void) const;
			unsigned int elements(void) const;
		
			bool is_allocated(void) const;

      virtual void deallocate(void) = 0;
	};
	
	template<class T> class CudaMatrix;
	
	template<class T> class HostMatrix : public Matrix<T> {
		public:
      enum PinnedFlag { Pinned, NonPinned };

      HostMatrix(PinnedFlag pinned = NonPinned);
			HostMatrix(unsigned int width, unsigned int height = 1, PinnedFlag pinned = NonPinned);
			HostMatrix(const CudaMatrix<T>& c);
			HostMatrix(const HostMatrix<T>& c);
			~HostMatrix(void);
		
			HostMatrix<T>& operator=(const CudaMatrix<T>& c);
			HostMatrix<T>& operator=(const HostMatrix<T>& c);

		  // TODO: mejorar esto
			inline const T& operator()(unsigned int i = 0, unsigned int j = 0) const {
				assert(i < this->width);
				assert(j < this->height);
        return this->data[j * this->width + i];
			}
			inline T& operator()(unsigned int i = 0, unsigned int j = 0) {
				assert(i < this->width);
				assert(j < this->height);
				return this->data[j * this->width + i];
			}
			
			void copy_submatrix(const CudaMatrix<T>& c, unsigned int elements = 0);
			void copy_submatrix(const HostMatrix<T>& c, unsigned int elements = 0);

      void copy_transpose(const CudaMatrix<T>& cuda_matrix);
      void transpose(HostMatrix<T>& out);
		
			HostMatrix<T>& resize(unsigned int width, unsigned int height = 1);
			HostMatrix<T>& zero(void);
      HostMatrix<T>& fill(T value);

			void deallocate(void);

			void to_constant(const char* constant);
			//template<class S> static void to_constant(const char* constant, const S& value);
		
		private:
			bool pinned;
			void alloc_data(void);
			void dealloc_data(void);
	};
	
	template <class T> class CudaMatrix : public Matrix<T> {
		public:
			CudaMatrix(void);
			CudaMatrix(const CudaMatrix<T>& c);
			CudaMatrix(const HostMatrix<T>& c);		
			CudaMatrix(unsigned int width, unsigned int height = 1);
			~CudaMatrix(void);
		
			CudaMatrix<T>& resize(unsigned int width, unsigned int height = 1);
			CudaMatrix<T>& zero(void);

			CudaMatrix& operator=(const HostMatrix<T>& c);
			CudaMatrix& operator=(const CudaMatrix<T>& c);
		
			void copy_submatrix(const HostMatrix<T>& c, unsigned int elements = 0);
			void copy_submatrix(const CudaMatrix<T>& c, unsigned int elements = 0);
		
			void deallocate(void);		
	};
	
	template <class T> class FortranMatrix : public Matrix<T> {
		public:
			FortranMatrix(void);					
			FortranMatrix(T* ptr, unsigned int width, unsigned int height = 1, unsigned int fortran_width = 1);
		
			inline T& operator()(unsigned int x = 0, unsigned int y = 0) {
				assert(x < this->width);
				assert(y < this->height);
				return this->data[y * fortran_width + x];
			}
			inline const T& operator()(unsigned int x = 0, unsigned int y = 0) const {
				assert(x < this->width);
				assert(y < this->height);
				return this->data[y * fortran_width + x];
			}

      void deallocate(void) {};
		
		private:
			unsigned int fortran_width;
	};
	
	typedef HostMatrix<double> HostMatrixDouble;
	typedef HostMatrix<double3> HostMatrixDouble3;
	typedef HostMatrix<float> HostMatrixFloat;
	typedef HostMatrix<float1> HostMatrixFloat1;
	typedef HostMatrix<float2> HostMatrixFloat2;
	typedef HostMatrix<float3> HostMatrixFloat3;
  typedef HostMatrix<cfloat3> HostMatrixCFloat3;
	typedef HostMatrix<float4> HostMatrixFloat4;
  typedef HostMatrix<cfloat4> HostMatrixCFloat4;
	typedef HostMatrix<uint> HostMatrixUInt;
	typedef HostMatrix<uint1> HostMatrixUInt1;
  typedef HostMatrix<uint2> HostMatrixUInt2;
	
	typedef CudaMatrix<float> CudaMatrixFloat;
	typedef CudaMatrix<float1> CudaMatrixFloat1;
	typedef CudaMatrix<float2> CudaMatrixFloat2;
	typedef CudaMatrix<float3> CudaMatrixFloat3;
	typedef CudaMatrix<float4> CudaMatrixFloat4;	
	typedef CudaMatrix<uint> CudaMatrixUInt;
	typedef CudaMatrix<uint1> CudaMatrixUInt1;
  typedef CudaMatrix<uint2> CudaMatrixUInt2;
}

#endif<|MERGE_RESOLUTION|>--- conflicted
+++ resolved
@@ -1,12 +1,7 @@
 #ifndef __G2G_MATRIX_H__
 #define __G2G_MATRIX_H__
 
-<<<<<<< HEAD
-=======
 #include "cpu/cpu_vector_types.h"
-#include "cuda/double3.h"
-
->>>>>>> 46242a06
 #define COALESCED_DIMENSION(d) (d + 16 - (d % 16))
 
 #include "cuda/cuda_extra.h"
