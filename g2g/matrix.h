#ifndef __G2G_MATRIX_H__
#define __G2G_MATRIX_H__

#include <vector>
#include "cpu/cpu_vector_types.h"

// TODO: para cuando es multiplo, le suma igual y no deberia
#if USING_FERMI
#define COALESCED_DIMENSION(d) (d + 32 - (d % 32))
#else
#define COALESCED_DIMENSION(d) (d + 16 - (d % 16))
#endif

#include "cuda_includes.h"
#include "scalar_vector_types.h"

namespace G2G {
        enum UpperLowerTriangle { UpperTriangle, LowerTriangle };

	template<class T> class Matrix {
		public:
			Matrix(void);
			virtual ~Matrix(void);

			T* data;
			unsigned int width;
			unsigned int height;
			// unsigned int components;

			unsigned int bytes(void) const;
			unsigned int elements(void) const;

			bool is_allocated(void) const;

      virtual void deallocate(void) = 0;
	};

	template<class T> class CudaMatrix;

	template<class T> class HostMatrix : public Matrix<T> {
		public:
                        enum PinnedFlag { Pinned, NonPinned };

                        HostMatrix(PinnedFlag pinned = NonPinned);
			HostMatrix(unsigned int width, unsigned int height = 1, PinnedFlag pinned = NonPinned);
			HostMatrix(const CudaMatrix<T>& c);
			HostMatrix(const HostMatrix<T>& c);
			~HostMatrix(void);

			HostMatrix<T>& operator=(const CudaMatrix<T>& c);
			HostMatrix<T>& operator=(const HostMatrix<T>& c);

			inline const T& operator()(unsigned int i = 0, unsigned int j = 0) const {
				assert(i < this->width);
				assert(j < this->height);
                                return this->data[j * this->width + i];
			}
			inline T& operator()(unsigned int i = 0, unsigned int j = 0) {
				assert(i < this->width);
				assert(j < this->height);
				return this->data[j * this->width + i];
			}

                        inline T* ptr(unsigned int i = 0, unsigned int j = 0) {
                                assert(i < this->width);
				assert(j < this->height);
				return &this->data[j * this->width + i];
<<<<<<< HEAD
                        }
			
=======
      }

>>>>>>> 22614bda
			void copy_submatrix(const CudaMatrix<T>& c, unsigned int elements = 0);
			void copy_submatrix(const HostMatrix<T>& c, unsigned int elements = 0);

      //void copy_into(T* external_data, unsigned int _i, unsigned int _j, unsigned int _elements = 0);

                        void copy_transpose(const CudaMatrix<T>& cuda_matrix);
                        void transpose(HostMatrix<T>& out);


			HostMatrix<T>& resize(unsigned int width, unsigned int height = 1);
                        HostMatrix<T>& shrink(unsigned int width, unsigned int height = 1);
			HostMatrix<T>& zero(void);
                        HostMatrix<T>& fill(T value);

                        void check_values(void);

			void deallocate(void);

      /* BLAS methods */
      static void blas_ssyr(UpperLowerTriangle triangle, float alpha, const HostMatrix<float>& x, const HostMatrix<float>& A, unsigned int x_row);
      static void blas_ssyr(UpperLowerTriangle triangle, double alpha, const HostMatrix<double>& x, const HostMatrix<double>& A, unsigned int x_row);

			void to_constant(const char* constant);

		private:
			bool pinned;
			void alloc_data(void);
			void dealloc_data(void);
	};

  template<class T> void to_constant(const char* constant, const T& value);

	template <class T> class CudaMatrix : public Matrix<T> {
		public:
			CudaMatrix(void);
			CudaMatrix(const CudaMatrix<T>& c);
			CudaMatrix(const HostMatrix<T>& c);
                        CudaMatrix(const std::vector<T>& v);

			CudaMatrix(unsigned int width, unsigned int height = 1);
			~CudaMatrix(void);

			CudaMatrix<T>& resize(unsigned int width, unsigned int height = 1);
			CudaMatrix<T>& zero(void);

                        void check_values(void);

			CudaMatrix& operator=(const HostMatrix<T>& c);
			CudaMatrix& operator=(const CudaMatrix<T>& c);
<<<<<<< HEAD
                        CudaMatrix& operator=(const std::vector<T>& v);
		 	
			inline const T& operator()(unsigned int x = 0, unsigned int y = 0) const {
                                assert(x < this->width);
                                assert(y < this->height);
                                return this->data[y * this->width + x];
                        }
			
			void copy_submatrix(const HostMatrix<T>& c, unsigned int elements = 0);
			void copy_submatrix(const CudaMatrix<T>& c, unsigned int elements = 0);
                        void copy_submatrix(const std::vector<T>& v, unsigned int elements = 0);
		
			void deallocate(void);		
=======
      CudaMatrix& operator=(const std::vector<T>& v);

			void copy_submatrix(const HostMatrix<T>& c, unsigned int elements = 0);
			void copy_submatrix(const CudaMatrix<T>& c, unsigned int elements = 0);
      void copy_submatrix(const std::vector<T>& v, unsigned int elements = 0);

			void deallocate(void);
>>>>>>> 22614bda
	};

	template <class T> class FortranMatrix : public Matrix<T> {
		public:
			FortranMatrix(void);
			FortranMatrix(T* ptr, unsigned int width, unsigned int height = 1, unsigned int fortran_width = 1);

			inline T& operator()(unsigned int x = 0, unsigned int y = 0) {
				assert(x < this->width);
				assert(y < this->height);
				return this->data[y * fortran_width + x];
			}
			inline const T& operator()(unsigned int x = 0, unsigned int y = 0) const {
				assert(x < this->width);
				assert(y < this->height);
				return this->data[y * fortran_width + x];
			}
			//inline const T& operator()(unsigned int x = 0, unsigned int y = 0, unsigned int ANCHO = 0) const {
                        //        assert(x < this->width);
                        //        assert(y < this->height);
                        //        return this->data[y * ANCHO + x];
                        //}

      void deallocate(void) {};

		private:
			unsigned int fortran_width;
	};

	typedef HostMatrix<double> HostMatrixDouble;
	typedef HostMatrix<double3> HostMatrixDouble3;
	typedef HostMatrix<float> HostMatrixFloat;
	typedef HostMatrix<float1> HostMatrixFloat1;
//	typedef HostMatrix<float2> HostMatrixFloat2;
	typedef HostMatrix<float3> HostMatrixFloat3;
  typedef HostMatrix<float4> HostMatrixFloat4;
	typedef HostMatrix<uint> HostMatrixUInt;
	typedef HostMatrix<uint1> HostMatrixUInt1;
  typedef HostMatrix<uint2> HostMatrixUInt2;

	typedef CudaMatrix<float> CudaMatrixFloat;
	typedef CudaMatrix<float1> CudaMatrixFloat1;
	typedef CudaMatrix<float2> CudaMatrixFloat2;
	typedef CudaMatrix<float3> CudaMatrixFloat3;
	typedef CudaMatrix<float4> CudaMatrixFloat4;
	typedef CudaMatrix<uint> CudaMatrixUInt;
	typedef CudaMatrix<uint1> CudaMatrixUInt1;
  typedef CudaMatrix<uint2> CudaMatrixUInt2;
}

#endif<|MERGE_RESOLUTION|>--- conflicted
+++ resolved
@@ -65,13 +65,8 @@
                                 assert(i < this->width);
 				assert(j < this->height);
 				return &this->data[j * this->width + i];
-<<<<<<< HEAD
-                        }
-			
-=======
       }
 
->>>>>>> 22614bda
 			void copy_submatrix(const CudaMatrix<T>& c, unsigned int elements = 0);
 			void copy_submatrix(const HostMatrix<T>& c, unsigned int elements = 0);
 
@@ -121,21 +116,6 @@
 
 			CudaMatrix& operator=(const HostMatrix<T>& c);
 			CudaMatrix& operator=(const CudaMatrix<T>& c);
-<<<<<<< HEAD
-                        CudaMatrix& operator=(const std::vector<T>& v);
-		 	
-			inline const T& operator()(unsigned int x = 0, unsigned int y = 0) const {
-                                assert(x < this->width);
-                                assert(y < this->height);
-                                return this->data[y * this->width + x];
-                        }
-			
-			void copy_submatrix(const HostMatrix<T>& c, unsigned int elements = 0);
-			void copy_submatrix(const CudaMatrix<T>& c, unsigned int elements = 0);
-                        void copy_submatrix(const std::vector<T>& v, unsigned int elements = 0);
-		
-			void deallocate(void);		
-=======
       CudaMatrix& operator=(const std::vector<T>& v);
 
 			void copy_submatrix(const HostMatrix<T>& c, unsigned int elements = 0);
@@ -143,7 +123,6 @@
       void copy_submatrix(const std::vector<T>& v, unsigned int elements = 0);
 
 			void deallocate(void);
->>>>>>> 22614bda
 	};
 
 	template <class T> class FortranMatrix : public Matrix<T> {
