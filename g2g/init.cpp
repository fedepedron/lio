--- conflicted
+++ resolved
@@ -96,7 +96,7 @@
   feenableexcept(FE_INVALID);
 #endif
 
-<<<<<<< HEAD
+  /* MO BASIS SET */
   fortran_vars.s_funcs = nshell[0];
   fortran_vars.p_funcs = nshell[1] / 3;
   fortran_vars.d_funcs = nshell[2] / 6;
@@ -104,35 +104,21 @@
   fortran_vars.spd_funcs = fortran_vars.s_funcs + fortran_vars.p_funcs + fortran_vars.d_funcs;
   // M =	# of contractions
   fortran_vars.m = M;
+
   fortran_vars.nco = nco;
   cout << "m: " << fortran_vars.m  << " nco: " << fortran_vars.nco << endl;
 
+  /* DENSITY BASIS SET */
+  fortran_vars.s_funcs_dens = nshelld[0];
+  fortran_vars.p_funcs_dens = nshelld[1] / 3;
+  fortran_vars.d_funcs_dens = nshelld[2] / 6;
+  cout << "density basis: s: " << fortran_vars.s_funcs_dens  << " p: " << fortran_vars.p_funcs_dens << " d: " << fortran_vars.d_funcs_dens << endl;
+  fortran_vars.spd_funcs_dens = fortran_vars.s_funcs_dens + fortran_vars.p_funcs_dens + fortran_vars.d_funcs_dens;
+  // Md =	# of contractions
+  fortran_vars.m_dens = Md;
+  cout << "density basis: m: " << fortran_vars.m_dens << endl;
+
   fortran_vars.iexch = Iexch;
-=======
-        /* MO BASIS SET */
-	fortran_vars.s_funcs = nshell[0];
-	fortran_vars.p_funcs = nshell[1] / 3;
-	fortran_vars.d_funcs = nshell[2] / 6;
-        cout << "s: " << fortran_vars.s_funcs  << " p: " << fortran_vars.p_funcs << " d: " << fortran_vars.d_funcs << endl;
-	fortran_vars.spd_funcs = fortran_vars.s_funcs + fortran_vars.p_funcs + fortran_vars.d_funcs;
-// M =	# of contractions
-	fortran_vars.m = M;
-
-	fortran_vars.nco = nco;
-  cout << "m: " << fortran_vars.m  << " nco: " << fortran_vars.nco << endl;
-
-        /* DENSITY BASIS SET */
-	fortran_vars.s_funcs_dens = nshelld[0];
-	fortran_vars.p_funcs_dens = nshelld[1] / 3;
-	fortran_vars.d_funcs_dens = nshelld[2] / 6;
-        cout << "density basis: s: " << fortran_vars.s_funcs_dens  << " p: " << fortran_vars.p_funcs_dens << " d: " << fortran_vars.d_funcs_dens << endl;
-	fortran_vars.spd_funcs_dens = fortran_vars.s_funcs_dens + fortran_vars.p_funcs_dens + fortran_vars.d_funcs_dens;
-// Md =	# of contractions
-	fortran_vars.m_dens = Md;
-        cout << "density basis: m: " << fortran_vars.m_dens << endl;
-
-	fortran_vars.iexch = Iexch;
->>>>>>> f3818568
   if (Iexch == 4 || Iexch == 5) cout << "***** WARNING ***** : Iexch 4 y 5 no andan bien todavia" << endl;
   fortran_vars.lda = (Iexch <= 3);
   fortran_vars.gga = !fortran_vars.lda;
@@ -151,7 +137,7 @@
   for (uint i = 0; i < fortran_vars.atoms; i++) { fortran_vars.shells2(i) = Nr2[Iz[i]]; }
   for (uint i = 0; i < fortran_vars.atoms; i++) { fortran_vars.rm(i) = Rm[Iz[i]]; }
 
-<<<<<<< HEAD
+  /* MO BASIS SET */
   fortran_vars.nucleii = FortranMatrix<uint>(Nuc, fortran_vars.m, 1, 1);
   fortran_vars.contractions = FortranMatrix<uint>(ncont, fortran_vars.m, 1, 1);
   for (uint i = 0; i < fortran_vars.m; i++) {
@@ -160,45 +146,32 @@
   fortran_vars.a_values = FortranMatrix<double>(a, fortran_vars.m, MAX_CONTRACTIONS, ngaussians);
   fortran_vars.c_values = FortranMatrix<double>(c, fortran_vars.m, MAX_CONTRACTIONS, ngaussians);
 
+  /* DENSITY BASIS SET */
+  fortran_vars.nucleii_dens = FortranMatrix<uint>(Nucd, fortran_vars.m_dens, 1, 1);
+  fortran_vars.contractions_dens = FortranMatrix<uint>(ncontd, fortran_vars.m_dens, 1, 1);
+  for (uint i = 0; i < fortran_vars.m_dens; i++) {
+    if ((fortran_vars.contractions_dens(i) - 1) > MAX_CONTRACTIONS)  throw runtime_error("Maximum functions per contraction reached!");
+  }
+  uint num_dens_gauss = 0,num_s_gauss=0,num_p_gauss=0;
+  for (uint i = 0; i < fortran_vars.s_funcs_dens; i++) {
+    num_dens_gauss += fortran_vars.contractions_dens(i);
+    num_s_gauss += fortran_vars.contractions_dens(i);
+  }
+  for (uint i = fortran_vars.s_funcs_dens; i < fortran_vars.s_funcs_dens+fortran_vars.p_funcs_dens*3; i++) {
+    num_dens_gauss += fortran_vars.contractions_dens(i);
+    num_p_gauss += fortran_vars.contractions_dens(i);
+  }
+  for (uint i = fortran_vars.s_funcs_dens+fortran_vars.p_funcs_dens*3; i < fortran_vars.m_dens; i++) {
+    num_dens_gauss += fortran_vars.contractions_dens(i);
+  }
+  fortran_vars.gaussians_dens = num_dens_gauss;
+  fortran_vars.s_gaussians_dens = num_s_gauss;
+  fortran_vars.p_gaussians_dens = num_p_gauss;
+  fortran_vars.a_values_dens = FortranMatrix<double>(ad, fortran_vars.m_dens, MAX_CONTRACTIONS, num_dens_gauss);
+  fortran_vars.c_values_dens = FortranMatrix<double>(cd, fortran_vars.m_dens, MAX_CONTRACTIONS, num_dens_gauss);
+
   // nco = number of Molecular orbitals ocupped
   fortran_vars.nco = nco;
-=======
-        /* MO BASIS SET */
-	fortran_vars.nucleii = FortranMatrix<uint>(Nuc, fortran_vars.m, 1, 1);
-	fortran_vars.contractions = FortranMatrix<uint>(ncont, fortran_vars.m, 1, 1);
-        for (uint i = 0; i < fortran_vars.m; i++) {
-        	if ((fortran_vars.contractions(i) - 1) > MAX_CONTRACTIONS)  throw runtime_error("Maximum functions per contraction reached!");
- 	}
-	fortran_vars.a_values = FortranMatrix<double>(a, fortran_vars.m, MAX_CONTRACTIONS, ngaussians);
-	fortran_vars.c_values = FortranMatrix<double>(c, fortran_vars.m, MAX_CONTRACTIONS, ngaussians);
-
-        /* DENSITY BASIS SET */
-	fortran_vars.nucleii_dens = FortranMatrix<uint>(Nucd, fortran_vars.m_dens, 1, 1);
-	fortran_vars.contractions_dens = FortranMatrix<uint>(ncontd, fortran_vars.m_dens, 1, 1);
-        for (uint i = 0; i < fortran_vars.m_dens; i++) {
-        	if ((fortran_vars.contractions_dens(i) - 1) > MAX_CONTRACTIONS)  throw runtime_error("Maximum functions per contraction reached!");
- 	}
-        uint num_dens_gauss = 0,num_s_gauss=0,num_p_gauss=0;
-        for (uint i = 0; i < fortran_vars.s_funcs_dens; i++) {
-          num_dens_gauss += fortran_vars.contractions_dens(i);
-          num_s_gauss += fortran_vars.contractions_dens(i);
-        }
-        for (uint i = fortran_vars.s_funcs_dens; i < fortran_vars.s_funcs_dens+fortran_vars.p_funcs_dens*3; i++) {
-          num_dens_gauss += fortran_vars.contractions_dens(i);
-          num_p_gauss += fortran_vars.contractions_dens(i);
-        }
-        for (uint i = fortran_vars.s_funcs_dens+fortran_vars.p_funcs_dens*3; i < fortran_vars.m_dens; i++) {
-          num_dens_gauss += fortran_vars.contractions_dens(i);
-        }
-        fortran_vars.gaussians_dens = num_dens_gauss;
-        fortran_vars.s_gaussians_dens = num_s_gauss;
-        fortran_vars.p_gaussians_dens = num_p_gauss;
-	fortran_vars.a_values_dens = FortranMatrix<double>(ad, fortran_vars.m_dens, MAX_CONTRACTIONS, num_dens_gauss);
-	fortran_vars.c_values_dens = FortranMatrix<double>(cd, fortran_vars.m_dens, MAX_CONTRACTIONS, num_dens_gauss);
-
-// nco = number of Molecular orbitals ocupped
-	fortran_vars.nco = nco;
->>>>>>> f3818568
 
   fortran_vars.OPEN = OPEN;
 
@@ -214,7 +187,6 @@
     fortran_vars.rmm_dens_a = FortranMatrix<double>(rhoalpha, fortran_vars.m, fortran_vars.m, fortran_vars.m);
     fortran_vars.rmm_dens_b = FortranMatrix<double>(rhobeta,  fortran_vars.m, fortran_vars.m, fortran_vars.m);
 
-<<<<<<< HEAD
     //  Matriz de fock
     fortran_vars.rmm_output_a = FortranMatrix<double>(RMM + (M5 - 1), (fortran_vars.m * (fortran_vars.m + 1)) / 2);
     fortran_vars.rmm_output_b = FortranMatrix<double>(RMM + (M3 - 1), (fortran_vars.m * (fortran_vars.m + 1)) / 2);
@@ -225,25 +197,12 @@
     fortran_vars.rmm_input_ndens1 = FortranMatrix<double>(RMM, fortran_vars.m, fortran_vars.m, fortran_vars.m);
     // matriz de Fock
     fortran_vars.rmm_output = FortranMatrix<double>(RMM + (M5 - 1), (fortran_vars.m * (fortran_vars.m + 1)) / 2);
-  }
-=======
-		//  Matriz de fock
-        	fortran_vars.rmm_output_a = FortranMatrix<double>(RMM + (M5 - 1), (fortran_vars.m * (fortran_vars.m + 1)) / 2);
-		fortran_vars.rmm_output_b = FortranMatrix<double>(RMM + (M3 - 1), (fortran_vars.m * (fortran_vars.m + 1)) / 2);
-	}
-	else{
-		cout << " nco: " << fortran_vars.nco << endl;
-		// matriz densidad
-        	fortran_vars.rmm_input_ndens1 = FortranMatrix<double>(RMM, fortran_vars.m, fortran_vars.m, fortran_vars.m);
-		// matriz de Fock
-		fortran_vars.rmm_output = FortranMatrix<double>(RMM + (M5 - 1), (fortran_vars.m * (fortran_vars.m + 1)) / 2);
-
-                // 1e Fock matrix
-		fortran_vars.rmm_1e_output = FortranMatrix<double>(RMM + (M11 - 1), (fortran_vars.m * (fortran_vars.m + 1)) / 2);
-                // Fitted density in density basis
-                fortran_vars.af_input_ndens1 = FortranMatrix<double>(af, fortran_vars.m_dens);
-	}
->>>>>>> f3818568
+
+    // 1e Fock matrix
+    fortran_vars.rmm_1e_output = FortranMatrix<double>(RMM + (M11 - 1), (fortran_vars.m * (fortran_vars.m + 1)) / 2);
+    // Fitted density in density basis
+    fortran_vars.af_input_ndens1 = FortranMatrix<double>(af, fortran_vars.m_dens);
+  }
 
   fortran_vars.e1 = FortranMatrix<double>(e, SMALL_GRID_SIZE, 3, SMALL_GRID_SIZE);
   fortran_vars.e2 = FortranMatrix<double>(e2, MEDIUM_GRID_SIZE, 3, MEDIUM_GRID_SIZE);
@@ -252,22 +211,17 @@
   fortran_vars.wang2 = FortranMatrix<double>(wang2, MEDIUM_GRID_SIZE, 1, MEDIUM_GRID_SIZE);
   fortran_vars.wang3 = FortranMatrix<double>(wang3, BIG_GRID_SIZE, 1, BIG_GRID_SIZE);
 
-<<<<<<< HEAD
+  // Arrays needed in the calculation of F(m,U) (sort of incomplete gamma functions) used in the Obara-Saika recursion relations
+  // F(m,U) is calculated by one of two methods, branching based on the value of U: Taylor expansion and asymptotic value
+  // STR: Table of precalculated values used in the Taylor expansion branch (TODO: the second index is accessed at most by (m+5),and we only go up to m=5, yet we store up to 22...)
+  fortran_vars.str = FortranMatrix<double>(str, 880, 22, 880);
+  // FAC: Pre-factor for the different m values in the asymptotic branch (TODO: we only ever go up to m=5, yet FAC is length 17...)
+  fortran_vars.fac = FortranMatrix<double>(fac, 17, 1, 17);
+  // Maximum Gaussian argument used as basis function overlap cut-off (Coulomb and QM/MM)
+  fortran_vars.rmax = rmax;
+
   fortran_vars.atom_atom_dists = HostMatrix<double>(fortran_vars.atoms, fortran_vars.atoms);
   fortran_vars.nearest_neighbor_dists = HostMatrix<double>(fortran_vars.atoms);
-=======
-        // Arrays needed in the calculation of F(m,U) (sort of incomplete gamma functions) used in the Obara-Saika recursion relations
-        // F(m,U) is calculated by one of two methods, branching based on the value of U: Taylor expansion and asymptotic value
-        // STR: Table of precalculated values used in the Taylor expansion branch (TODO: the second index is accessed at most by (m+5),and we only go up to m=5, yet we store up to 22...)
-        fortran_vars.str = FortranMatrix<double>(str, 880, 22, 880);
-        // FAC: Pre-factor for the different m values in the asymptotic branch (TODO: we only ever go up to m=5, yet FAC is length 17...)
-        fortran_vars.fac = FortranMatrix<double>(fac, 17, 1, 17);
-        // Maximum Gaussian argument used as basis function overlap cut-off (Coulomb and QM/MM)
-        fortran_vars.rmax = rmax;
-
-	fortran_vars.atom_atom_dists = HostMatrix<double>(fortran_vars.atoms, fortran_vars.atoms);
-	fortran_vars.nearest_neighbor_dists = HostMatrix<double>(fortran_vars.atoms);
->>>>>>> f3818568
 
 #if GPU_KERNELS
   G2G::gpu_set_variables();
@@ -284,11 +238,12 @@
 extern "C" void g2g_deinit_(void) {
   cout << "<====== Deinitializing G2G ======>" << endl;
   partition.clear();
-
+#if GPU_KERNELS
 #if FULL_DOUBLE
   G2G::clean_gamma<double>();
 #else
   G2G::clean_gamma<float>();
+#endif
 #endif
 }
 //============================================================================================================
@@ -345,40 +300,40 @@
 }
 //==============================================================================================================
 extern "C" void g2g_reload_atom_positions_(const unsigned int& grid_type) {
-//	cout  << "<======= GPU Reload Atom Positions (" << grid_type << ")========>" << endl;
-
-	HostMatrixFloat3 atom_positions(fortran_vars.atoms);	// gpu version (float3)
-	fortran_vars.atom_positions.resize(fortran_vars.atoms);	// cpu version (double3)
-	for (uint i = 0; i < fortran_vars.atoms; i++) {
-		double3 pos = make_double3(fortran_vars.atom_positions_pointer(i, 0), fortran_vars.atom_positions_pointer(i, 1), fortran_vars.atom_positions_pointer(i, 2));
-		fortran_vars.atom_positions(i) = pos;
-		atom_positions(i) = make_float3(pos.x, pos.y, pos.z);
-	}
+  //	cout  << "<======= GPU Reload Atom Positions (" << grid_type << ")========>" << endl;
+
+  HostMatrixFloat3 atom_positions(fortran_vars.atoms);	// gpu version (float3)
+  fortran_vars.atom_positions.resize(fortran_vars.atoms);	// cpu version (double3)
+  for (uint i = 0; i < fortran_vars.atoms; i++) {
+    double3 pos = make_double3(fortran_vars.atom_positions_pointer(i, 0), fortran_vars.atom_positions_pointer(i, 1), fortran_vars.atom_positions_pointer(i, 2));
+    fortran_vars.atom_positions(i) = pos;
+    atom_positions(i) = make_float3(pos.x, pos.y, pos.z);
+  }
 
 #if GPU_KERNELS
 #if FULL_DOUBLE
-  	G2G::gpu_set_atom_positions(fortran_vars.atom_positions);
-#else
-  	G2G::gpu_set_atom_positions(atom_positions);
-#endif
-#endif
-
-        // Read in MM atom information ... locations/charges get sent to the device before the QM/MM kernel
-        if (fortran_vars.clatoms > 0) {
-	    fortran_vars.clatom_positions.resize(fortran_vars.clatoms);	// cpu version (double3)
-  	    fortran_vars.clatom_charges.resize(fortran_vars.clatoms);
-	    for (uint i = 0; i < fortran_vars.clatoms; i++) {
-		double3 pos = make_double3(fortran_vars.clatom_positions_pointer(i, 0), fortran_vars.clatom_positions_pointer(i, 1), fortran_vars.clatom_positions_pointer(i, 2));
-                double charge = fortran_vars.clatom_charges_pointer(i);
-		fortran_vars.clatom_positions(i) = pos;
-                fortran_vars.clatom_charges(i) = charge;
-	    }
-#if !CPU_KERNELS
-  	    G2G::gpu_set_clatoms();
-#endif
-
-        }
-	compute_new_grid(grid_type);
+  G2G::gpu_set_atom_positions(fortran_vars.atom_positions);
+#else
+  G2G::gpu_set_atom_positions(atom_positions);
+#endif
+#endif
+
+  // Read in MM atom information ... locations/charges get sent to the device before the QM/MM kernel
+  if (fortran_vars.clatoms > 0) {
+    fortran_vars.clatom_positions.resize(fortran_vars.clatoms);	// cpu version (double3)
+    fortran_vars.clatom_charges.resize(fortran_vars.clatoms);
+    for (uint i = 0; i < fortran_vars.clatoms; i++) {
+      double3 pos = make_double3(fortran_vars.clatom_positions_pointer(i, 0), fortran_vars.clatom_positions_pointer(i, 1), fortran_vars.clatom_positions_pointer(i, 2));
+      double charge = fortran_vars.clatom_charges_pointer(i);
+      fortran_vars.clatom_positions(i) = pos;
+      fortran_vars.clatom_charges(i) = charge;
+    }
+#if GPU_KERNELS
+    G2G::gpu_set_clatoms();
+#endif
+
+  }
+  compute_new_grid(grid_type);
 }
 //==============================================================================================================
 extern "C" void g2g_new_grid_(const unsigned int& grid_type) {
@@ -440,23 +395,21 @@
 //===============================================================================================================
 extern "C" void g2g_query_cpu_(int& cpu)
 {
-#if CPU_KERNELS
+#if GPU_KERNELS
+    cpu = 0;
+#else
     cpu = 1;
-#else
-    cpu = 0;
-#endif  
+#endif
+    std::cout << "G2G_QUERY_CPU " << cpu << std::endl;
 }
 extern "C" void g2g_query_coulomb_cpu_(int& coulomb_cpu)
 {
-#if GPU_COULOMB
-#if CPU_KERNELS
+#if GPU_KERNELS && GPU_COULOMB
+    coulomb_cpu = 0;
+#else
     coulomb_cpu = 1;
-#else
-    coulomb_cpu = 0;
-#endif
-#else
-    coulomb_cpu = 1;
-#endif  
+#endif
+    std::cout << "G2G_QUERY_COULOMB_CPU " << coulomb_cpu << std::endl;
 }
 
 template<bool compute_rmm, bool lda, bool compute_forces> void g2g_iteration(bool compute_energy, double* fort_energy_ptr, double* fort_forces_ptr)
