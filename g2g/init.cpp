--- conflicted
+++ resolved
@@ -61,12 +61,6 @@
 //==========================================================================================
 namespace G2G {
 void gpu_set_variables(void);
-<<<<<<< HEAD
-void gpu_set_qmmm_coul_variables(void);
-template<class scalar_type> void clean_gamma(void);
-template<class scalar_type> void gpu_set_gamma_arrays(void);
-=======
->>>>>>> c7ec2115
 template<class T> void gpu_set_atom_positions(const HostMatrix<T>& m);
 }
 //==========================================================================================
@@ -110,27 +104,12 @@
   fortran_vars.nco = nco;
   cout << "m: " << fortran_vars.m  << " nco: " << fortran_vars.nco << endl;
 
-<<<<<<< HEAD
-  /* DENSITY BASIS SET */
-  fortran_vars.s_funcs_dens = nshelld[0];
-  fortran_vars.p_funcs_dens = nshelld[1] / 3;
-  fortran_vars.d_funcs_dens = nshelld[2] / 6;
-  cout << "density basis: s: " << fortran_vars.s_funcs_dens  << " p: " << fortran_vars.p_funcs_dens << " d: " << fortran_vars.d_funcs_dens << endl;
-  fortran_vars.spd_funcs_dens = fortran_vars.s_funcs_dens + fortran_vars.p_funcs_dens + fortran_vars.d_funcs_dens;
-  // Md =	# of contractions
-  fortran_vars.m_dens = Md;
-  cout << "density basis: m: " << fortran_vars.m_dens << endl;
-
   fortran_vars.iexch = Iexch;
-=======
-	fortran_vars.iexch = Iexch;
->>>>>>> c7ec2115
   if (Iexch == 4 || Iexch == 5) cout << "***** WARNING ***** : Iexch 4 y 5 no andan bien todavia" << endl;
   fortran_vars.lda = (Iexch <= 3);
   fortran_vars.gga = !fortran_vars.lda;
   assert(0 < Iexch && Iexch <= 9);
 
-<<<<<<< HEAD
   fortran_vars.atom_positions_pointer = FortranMatrix<double>(r, fortran_vars.atoms, 3, max_atoms);
   fortran_vars.atom_types.resize(fortran_vars.atoms);
   for (uint i = 0; i < fortran_vars.atoms; i++) { fortran_vars.atom_types(i) = Iz[i] - 1; }
@@ -138,32 +117,6 @@
   fortran_vars.shells1.resize(fortran_vars.atoms);
   fortran_vars.shells2.resize(fortran_vars.atoms);
   fortran_vars.rm.resize(fortran_vars.atoms);
-=======
-	fortran_vars.atom_positions_pointer = FortranMatrix<double>(r, fortran_vars.atoms, 3, max_atoms);
-	fortran_vars.atom_types.resize(fortran_vars.atoms);
-	for (uint i = 0; i < fortran_vars.atoms; i++) { fortran_vars.atom_types(i) = Iz[i] - 1; }
-
-	fortran_vars.shells1.resize(fortran_vars.atoms);
-	fortran_vars.shells2.resize(fortran_vars.atoms);
-	fortran_vars.rm.resize(fortran_vars.atoms);
-
-	/* ignore the 0th element on these */
-	for (uint i = 0; i < fortran_vars.atoms; i++) { fortran_vars.shells1(i) = Nr[Iz[i]];  }
-	for (uint i = 0; i < fortran_vars.atoms; i++) { fortran_vars.shells2(i) = Nr2[Iz[i]]; }
-	for (uint i = 0; i < fortran_vars.atoms; i++) { fortran_vars.rm(i) = Rm[Iz[i]]; }
-
-        /* MO BASIS SET */
-	fortran_vars.nucleii = FortranMatrix<uint>(Nuc, fortran_vars.m, 1, 1);
-	fortran_vars.contractions = FortranMatrix<uint>(ncont, fortran_vars.m, 1, 1);
-        for (uint i = 0; i < fortran_vars.m; i++) {
-        	if ((fortran_vars.contractions(i) - 1) > MAX_CONTRACTIONS)  throw runtime_error("Maximum functions per contraction reached!");
- 	}
-	fortran_vars.a_values = FortranMatrix<double>(a, fortran_vars.m, MAX_CONTRACTIONS, ngaussians);
-	fortran_vars.c_values = FortranMatrix<double>(c, fortran_vars.m, MAX_CONTRACTIONS, ngaussians);
-
-// nco = number of Molecular orbitals ocupped
-	fortran_vars.nco = nco;
->>>>>>> c7ec2115
 
   /* ignore the 0th element on these */
   for (uint i = 0; i < fortran_vars.atoms; i++) { fortran_vars.shells1(i) = Nr[Iz[i]];  }
@@ -179,36 +132,11 @@
   fortran_vars.a_values = FortranMatrix<double>(a, fortran_vars.m, MAX_CONTRACTIONS, ngaussians);
   fortran_vars.c_values = FortranMatrix<double>(c, fortran_vars.m, MAX_CONTRACTIONS, ngaussians);
 
-  /* DENSITY BASIS SET */
-  fortran_vars.nucleii_dens = FortranMatrix<uint>(Nucd, fortran_vars.m_dens, 1, 1);
-  fortran_vars.contractions_dens = FortranMatrix<uint>(ncontd, fortran_vars.m_dens, 1, 1);
-  for (uint i = 0; i < fortran_vars.m_dens; i++) {
-    if ((fortran_vars.contractions_dens(i) - 1) > MAX_CONTRACTIONS)  throw runtime_error("Maximum functions per contraction reached!");
-  }
-  uint num_dens_gauss = 0,num_s_gauss=0,num_p_gauss=0;
-  for (uint i = 0; i < fortran_vars.s_funcs_dens; i++) {
-    num_dens_gauss += fortran_vars.contractions_dens(i);
-    num_s_gauss += fortran_vars.contractions_dens(i);
-  }
-  for (uint i = fortran_vars.s_funcs_dens; i < fortran_vars.s_funcs_dens+fortran_vars.p_funcs_dens*3; i++) {
-    num_dens_gauss += fortran_vars.contractions_dens(i);
-    num_p_gauss += fortran_vars.contractions_dens(i);
-  }
-  for (uint i = fortran_vars.s_funcs_dens+fortran_vars.p_funcs_dens*3; i < fortran_vars.m_dens; i++) {
-    num_dens_gauss += fortran_vars.contractions_dens(i);
-  }
-  fortran_vars.gaussians_dens = num_dens_gauss;
-  fortran_vars.s_gaussians_dens = num_s_gauss;
-  fortran_vars.p_gaussians_dens = num_p_gauss;
-  fortran_vars.a_values_dens = FortranMatrix<double>(ad, fortran_vars.m_dens, MAX_CONTRACTIONS, num_dens_gauss);
-  fortran_vars.c_values_dens = FortranMatrix<double>(cd, fortran_vars.m_dens, MAX_CONTRACTIONS, num_dens_gauss);
-
   // nco = number of Molecular orbitals ocupped
   fortran_vars.nco = nco;
 
   fortran_vars.OPEN = OPEN;
 
-<<<<<<< HEAD
   if(fortran_vars.OPEN){
     fortran_vars.nunp = nunp;
     cout << "LIOAMBER OPEN SHELL DFT :) " << endl;
@@ -231,11 +159,6 @@
     fortran_vars.rmm_input_ndens1 = FortranMatrix<double>(RMM, fortran_vars.m, fortran_vars.m, fortran_vars.m);
     // matriz de Fock
     fortran_vars.rmm_output = FortranMatrix<double>(RMM + (M5 - 1), (fortran_vars.m * (fortran_vars.m + 1)) / 2);
-
-    // 1e Fock matrix
-    fortran_vars.rmm_1e_output = FortranMatrix<double>(RMM + (M11 - 1), (fortran_vars.m * (fortran_vars.m + 1)) / 2);
-    // Fitted density in density basis
-    fortran_vars.af_input_ndens1 = FortranMatrix<double>(af, fortran_vars.m_dens);
   }
 
   fortran_vars.e1 = FortranMatrix<double>(e, SMALL_GRID_SIZE, 3, SMALL_GRID_SIZE);
@@ -245,51 +168,11 @@
   fortran_vars.wang2 = FortranMatrix<double>(wang2, MEDIUM_GRID_SIZE, 1, MEDIUM_GRID_SIZE);
   fortran_vars.wang3 = FortranMatrix<double>(wang3, BIG_GRID_SIZE, 1, BIG_GRID_SIZE);
 
-  // Arrays needed in the calculation of F(m,U) (sort of incomplete gamma functions) used in the Obara-Saika recursion relations
-  // F(m,U) is calculated by one of two methods, branching based on the value of U: Taylor expansion and asymptotic value
-  // STR: Table of precalculated values used in the Taylor expansion branch (TODO: the second index is accessed at most by (m+5),and we only go up to m=5, yet we store up to 22...)
-  fortran_vars.str = FortranMatrix<double>(str, 880, 22, 880);
-  // FAC: Pre-factor for the different m values in the asymptotic branch (TODO: we only ever go up to m=5, yet FAC is length 17...)
-  fortran_vars.fac = FortranMatrix<double>(fac, 17, 1, 17);
-  // Maximum Gaussian argument used as basis function overlap cut-off (Coulomb and QM/MM)
-  fortran_vars.rmax = rmax;
-
   fortran_vars.atom_atom_dists = HostMatrix<double>(fortran_vars.atoms, fortran_vars.atoms);
   fortran_vars.nearest_neighbor_dists = HostMatrix<double>(fortran_vars.atoms);
 
 #if GPU_KERNELS
   G2G::gpu_set_variables();
-  G2G::gpu_set_qmmm_coul_variables();
-#if !QMMM_MP || !COULOMB_MP || FULL_DOUBLE
-  G2G::gpu_set_gamma_arrays<double>();
-#else
-  G2G::gpu_set_gamma_arrays<float>();
-#endif
-=======
-		//  Matriz de fock
-        	fortran_vars.rmm_output_a = FortranMatrix<double>(RMM + (M5 - 1), (fortran_vars.m * (fortran_vars.m + 1)) / 2);
-		fortran_vars.rmm_output_b = FortranMatrix<double>(RMM + (M3 - 1), (fortran_vars.m * (fortran_vars.m + 1)) / 2);
-	}
-	else{
-		cout << " nco: " << fortran_vars.nco << endl;
-		// matriz densidad
-        	fortran_vars.rmm_input_ndens1 = FortranMatrix<double>(RMM, fortran_vars.m, fortran_vars.m, fortran_vars.m);
-		// matriz de Fock
-		fortran_vars.rmm_output = FortranMatrix<double>(RMM + (M5 - 1), (fortran_vars.m * (fortran_vars.m + 1)) / 2);
-	}
-
-	fortran_vars.e1 = FortranMatrix<double>(e, SMALL_GRID_SIZE, 3, SMALL_GRID_SIZE);
-	fortran_vars.e2 = FortranMatrix<double>(e2, MEDIUM_GRID_SIZE, 3, MEDIUM_GRID_SIZE);
-	fortran_vars.e3 = FortranMatrix<double>(e3, BIG_GRID_SIZE, 3, BIG_GRID_SIZE);
-	fortran_vars.wang1 = FortranMatrix<double>(wang, SMALL_GRID_SIZE, 1, SMALL_GRID_SIZE);
-	fortran_vars.wang2 = FortranMatrix<double>(wang2, MEDIUM_GRID_SIZE, 1, MEDIUM_GRID_SIZE);
-	fortran_vars.wang3 = FortranMatrix<double>(wang3, BIG_GRID_SIZE, 1, BIG_GRID_SIZE);
-
-	fortran_vars.atom_atom_dists = HostMatrix<double>(fortran_vars.atoms, fortran_vars.atoms);
-	fortran_vars.nearest_neighbor_dists = HostMatrix<double>(fortran_vars.atoms);
-#if !CPU_KERNELS
-  G2G::gpu_set_variables();
->>>>>>> c7ec2115
 #endif
 
   read_options();
@@ -298,28 +181,6 @@
 extern "C" void g2g_deinit_(void) {
   cout << "<====== Deinitializing G2G ======>" << endl;
   partition.clear();
-<<<<<<< HEAD
-#if GPU_KERNELS
-#if !QMMM_MP || !COULOMB_MP || FULL_DOUBLE
-  G2G::clean_gamma<double>();
-#else
-  G2G::clean_gamma<float>();
-#endif
-#endif
-}
-//============================================================================================================
-//
-// Gets the Fortran pointers for MM locations/charges (the array gets reallocated every step, so this needs to be called every step)
-//
-extern "C" void g2g_mm_init_(const unsigned int& nclatom, double* r_all, double* pc) {
-	fortran_vars.clatoms = nclatom;
-	cout << "MM point charges: " << fortran_vars.clatoms << endl;
-        if (fortran_vars.clatoms > 0) {
-	    fortran_vars.clatom_positions_pointer = FortranMatrix<double>(r_all + fortran_vars.atoms, fortran_vars.clatoms, 3, fortran_vars.atoms+nclatom);
-	    fortran_vars.clatom_charges_pointer = FortranMatrix<double>(pc + fortran_vars.atoms, fortran_vars.clatoms, 1, fortran_vars.atoms+nclatom);
-        }
-=======
->>>>>>> c7ec2115
 }
 //============================================================================================================
 void compute_new_grid(const unsigned int grid_type) {
@@ -381,26 +242,7 @@
 #endif
 #endif
 
-<<<<<<< HEAD
-  // Read in MM atom information ... locations/charges get sent to the device before the QM/MM kernel
-  if (fortran_vars.clatoms > 0) {
-    fortran_vars.clatom_positions.resize(fortran_vars.clatoms);	// cpu version (double3)
-    fortran_vars.clatom_charges.resize(fortran_vars.clatoms);
-    for (uint i = 0; i < fortran_vars.clatoms; i++) {
-      double3 pos = make_double3(fortran_vars.clatom_positions_pointer(i, 0), fortran_vars.clatom_positions_pointer(i, 1), fortran_vars.clatom_positions_pointer(i, 2));
-      double charge = fortran_vars.clatom_charges_pointer(i);
-      fortran_vars.clatom_positions(i) = pos;
-      fortran_vars.clatom_charges(i) = charge;
-    }
-#if GPU_KERNELS
-    G2G::gpu_set_clatoms();
-#endif
-
-  }
   compute_new_grid(grid_type);
-=======
-	compute_new_grid(grid_type);
->>>>>>> c7ec2115
 }
 //==============================================================================================================
 extern "C" void g2g_new_grid_(const unsigned int& grid_type) {
@@ -411,77 +253,6 @@
 	else
 		compute_new_grid(grid_type);
 }
-<<<<<<< HEAD
-//===============================================================================================================
-//                                  QM/MM routines
-//===============================================================================================================
-namespace G2G {
-  template<class T,bool forces> void g2g_qmmm(double* qm_forces, double* mm_forces, double& Ens, double& Es);
-}
-extern "C" void g2g_qmmm_forces_(double* qm_forces, double* mm_forces)
-{
-  double Ens = 0.0, Es = 0.0;
-#if QMMM_MP && !FULL_DOUBLE
-  G2G::g2g_qmmm<float,true>(qm_forces,mm_forces,Ens,Es);
-#else
-  G2G::g2g_qmmm<double,true>(qm_forces,mm_forces,Ens,Es);
-#endif
-}
-extern "C" void g2g_qmmm_fock_(double& Es, double& Ens)
-{
-  Ens = 0.0; Es = 0.0;
-#if QMMM_MP && !FULL_DOUBLE
-  G2G::g2g_qmmm<float,false>((double*)0,(double*)0,Ens,Es);
-#else
-  G2G::g2g_qmmm<double,false>((double*)0,(double*)0,Ens,Es);
-#endif
-}
-//===============================================================================================================
-//                                  Coulomb routines
-//===============================================================================================================
-namespace G2G {
-  template<class T,bool forces> void g2g_coulomb(double* qm_forces, double& Es);
-}
-extern "C" void g2g_coulomb_forces_(double* qm_forces)
-{
-  double Es = 0.0;
-#if COULOMB_MP && !FULL_DOUBLE
-  G2G::g2g_coulomb<float,true>(qm_forces,Es);
-#else
-  G2G::g2g_coulomb<double,true>(qm_forces,Es);
-#endif
-}
-/*extern "C" void g2g_coulomb_fock_(double& Es)
-{
-  Es = 0.0;
-#if FULL_DOUBLE
-  G2G::g2g_coulomb<double,false>((double*)0,Es);
-#else
-  G2G::g2g_coulomb<float,false>((double*)0,Es);
-#endif
-}*/
-//===============================================================================================================
-extern "C" void g2g_query_cpu_(int& cpu)
-{
-#if GPU_KERNELS
-    cpu = 0;
-#else
-    cpu = 1;
-#endif
-    std::cout << "G2G_QUERY_CPU " << cpu << std::endl;
-}
-extern "C" void g2g_query_coulomb_cpu_(int& coulomb_cpu)
-{
-#if GPU_KERNELS && GPU_COULOMB
-    coulomb_cpu = 0;
-#else
-    coulomb_cpu = 1;
-#endif
-    std::cout << "G2G_QUERY_COULOMB_CPU " << coulomb_cpu << std::endl;
-}
-=======
-//==============================================================================================================
->>>>>>> c7ec2115
 
 template<bool compute_rmm, bool lda, bool compute_forces> void g2g_iteration(bool compute_energy, double* fort_energy_ptr, double* fort_forces_ptr)
 {
