/* -*- mode: c -*- */
#include <iostream>
#include <fstream>
#include <map>
#include <string>
#include "../common.h"
#include "../init.h"
#include "../cuda/cuda_extra.h"
#include "../matrix.h"
#include "../timer.h"
#include "../partition.h"

#include "cpu/pot.h"

using namespace std;
using namespace G2G;

extern "C" void potg_(const int& iexch, const double& dens, const double& dx, const double& dy, const double& dz, const double& dxx,
           const double& dyy, const double& dzz, const double& dxy, const double& dyz, const double& dxz, double& ex, double& ec, double& v);


#if CPU_KERNELS
extern "C" void g2g_solve_groups_(const uint& computation_type, double* fort_energy_ptr, double* fort_forces_ptr)
{
  Timer timer_total;
  timer_total.start();

  Timer t_ciclos;

 	cout << "<================ iteracion [";
	switch(computation_type) {
    case COMPUTE_RMM: cout << "rmm"; break;
		case COMPUTE_ENERGY_ONLY: cout << "energia"; break;
		case COMPUTE_ENERGY_FORCE: cout << "energia+fuerzas"; break;
		case COMPUTE_FORCE_ONLY: cout << "fuerzas"; break;		
	}
	cout << "] ==========>" << endl;

  bool compute_energy = (computation_type == COMPUTE_ENERGY_ONLY || computation_type == COMPUTE_ENERGY_FORCE);
  bool compute_forces = (computation_type == COMPUTE_FORCE_ONLY || computation_type == COMPUTE_ENERGY_FORCE);
  bool compute_rmm = (computation_type == COMPUTE_RMM);

  double total_energy = 0;

  HostMatrixFloat3 dd, forces;
  if (compute_forces) { dd.resize(fortran_vars.atoms, 1); forces.resize(fortran_vars.atoms, 1); forces.zero(); }

  HostMatrixFloat rmm_output;

  Timer t_rmm, t_density, t_resto, t_pot;

  /********** iterate all groups ***********/
	for (list<PointGroup>::const_iterator group_it = final_partition.begin(); group_it != final_partition.end(); ++group_it)
  {
		const PointGroup& group = *group_it;
    uint group_m = group.total_functions();
    if (compute_rmm) { rmm_output.resize(group_m, group_m); rmm_output.zero(); }

    // prepare rmm_input for this group
    t_density.start();
    HostMatrixFloat rmm_input(group_m, group_m);
    rmm_input.zero();
    for (uint i = 0, ii = 0; i < group.functions.size(); i++) {
      uint inc_i = group.small_function_type(i);

      for (uint k = 0; k < inc_i; k++, ii++) {
        uint big_i = group.functions[i] + k;
        for (uint j = 0, jj = 0; j < group.functions.size(); j++) {
          uint inc_j = group.small_function_type(j);

          for (uint l = 0; l < inc_j; l++, jj++) {
            uint big_j = group.functions[j] + l;
            if (big_i > big_j) continue;
            uint big_index = (big_i * fortran_vars.m - (big_i * (big_i - 1)) / 2) + (big_j - big_i);
            rmm_input(ii, jj) = fortran_vars.rmm_input_ndens1.data[big_index];
            rmm_input(jj, ii) = rmm_input(ii, jj);
          }
        }
      }
    }
    t_density.pause();

    /******** each point *******/
    uint point = 0;
    for (list<Point>::const_iterator point_it = group.points.begin(); point_it != group.points.end(); ++point_it, ++point)
    {
      t_density.start();
			
      /** density **/
      float partial_density = 0;
<<<<<<< HEAD
      double3 dxyz = make_double3(0,0,0);
      double3 dd1 = make_double3(0,0,0);
      double3 dd2 = make_double3(0,0,0);
=======
      float3 dxyz = make_float3(0,0,0);
      float3 dd1 = make_float3(0,0,0);
      float3 dd2 = make_float3(0,0,0);
>>>>>>> fe8cecb4

      if (fortran_vars.lda) {
        for (uint i = 0; i < group_m; i++) {
          float w = 0.0f;
          float Fi = group.function_values(i, point);
          for (uint j = i; j < group_m; j++) {
            float Fj = group.function_values(j, point);
            w += rmm_input(j, i) * Fj;
          }
          partial_density += Fi * w;
        }
      }
      else {
        for (uint i = 0; i < group_m; i++) {
          double w = 0.0f;
<<<<<<< HEAD
          double3 w3 = make_double3(0,0,0);
          double3 ww1 = make_double3(0,0,0);
          double3 ww2 = make_double3(0,0,0);

          double Fi = group.function_values.data[functions_base + i];
          double3 Fgi = to_double3(group.gradient_values.data[functions_base + i]);
          double3 Fhi1 = to_double3(group.hessian_values.data[hess_base + 2 * (i + 0) + 0]);
          double3 Fhi2 = to_double3(group.hessian_values.data[hess_base + 2 * (i + 0) + 1]);
=======
          float3 w3 = make_float3(0,0,0);
          float3 ww1 = make_float3(0,0,0);
          float3 ww2 = make_float3(0,0,0);

          float Fi = group.function_values(i, point);
          float3 Fgi = group.gradient_values(i, point);
          float3 Fhi1 = group.hessian_values(2 * (i + 0) + 0, point);
          float3 Fhi2 = group.hessian_values(2 * (i + 0) + 1, point);
>>>>>>> fe8cecb4
 
          for (uint j = i; j < group_m; j++) {
            float rmm = rmm_input(j,i);
            float Fj = group.function_values(j, point);
            w += Fj * rmm;

<<<<<<< HEAD
            double3 Fgj = to_double3(group.gradient_values.data[functions_base + j]);
            w3 += Fgj * rmm;

            double3 Fhj1 = to_double3(group.hessian_values.data[hess_base + 2 * (j + 0) + 0]);
            double3 Fhj2 = to_double3(group.hessian_values.data[hess_base + 2 * (j + 0) + 1]);
=======
            float3 Fgj = group.gradient_values(j, point);
            w3 += Fgj * rmm;

            float3 Fhj1 = group.hessian_values(2 * (j + 0) + 0, point);
            float3 Fhj2 = group.hessian_values(2 * (j + 0) + 1, point);
>>>>>>> fe8cecb4
            ww1 += Fhj1 * rmm;
            ww2 += Fhj2 * rmm;
          }
          partial_density += Fi * w;

          dxyz += Fgi * w + w3 * Fi;
          dd1 += Fgi * w3 * 2 + Fhi1 * w + ww1 * Fi;
          dd2.x += Fgi.x * w3.y + Fgi.y * w3.x + Fhi2.x * w + ww2.x * Fi;
          dd2.y += Fgi.x * w3.z + Fgi.z * w3.x + Fhi2.y * w + ww2.y * Fi;
          dd2.z += Fgi.y * w3.z + Fgi.z * w3.y + Fhi2.z * w + ww2.z * Fi;
        }
      }

      /** density derivatives **/
      if (compute_forces) {
        dd.zero();
        for (uint i = 0, ii = 0; i < group.functions.size(); i++) {
          uint nuc = group.nuc_map[i];
          uint inc_i = group.small_function_type(i);
          float3 this_dd = make_float3(0,0,0);
          for (uint k = 0; k < inc_i; k++, ii++) {
            float w = 0.0f;
            for (uint j = 0; j < group_m; j++) {
              float Fj = group.function_values(j, point);
              w += rmm_input(j, ii) * Fj * (ii == j ? 2 : 1);
            }
            this_dd -= group.gradient_values(ii, point) * w;
          }
          dd(nuc) += this_dd;
        }
      }

      t_density.pause();
      t_pot.start();

      /** energy / potential **/
      float exc = 0, corr = 0, y2a = 0;
      if (fortran_vars.lda)
        cpu_pot(partial_density, exc, corr, y2a);
      else {
        cpu_potg(partial_density, dxyz, dd1, dd2, exc, corr, y2a);
      }
      
      t_pot.pause();
      t_resto.start();

      if (compute_energy)
        total_energy += (partial_density * point_it->weight) * (exc + corr);
      

      if (compute_forces) {
        float factor = point_it->weight * y2a;
        for (set<uint>::const_iterator it = group.nucleii.begin(); it != group.nucleii.end(); ++it)
          forces(*it) += dd(*it) * factor;
      }        

      t_resto.pause();

      t_rmm.start();
      /******** RMM *******/
      if (compute_rmm) {
        float factor = point_it->weight * y2a;
        for (uint i = 0; i < group_m; i++) {
          float Fi = group.function_values(i, point);
          for (uint j = i; j < group_m; j++) {
            float Fj = group.function_values(j, point);
            rmm_output(i, j) += Fi * Fj * factor;
          }
        }
      }

      t_rmm.pause();
    }

    t_rmm.start();
    /* accumulate RMM results for this group */
    if (compute_rmm) {
      for (uint i = 0, ii = 0; i < group.functions.size(); i++) {
        uint inc_i = group.small_function_type(i);
        for (uint k = 0; k < inc_i; k++, ii++) {
          uint big_i = group.functions[i] + k;

          for (uint j = 0, jj = 0; j < group.functions.size(); j++) {
            uint inc_j = group.small_function_type(j);
            for (uint l = 0; l < inc_j; l++, jj++) {
              uint big_j = group.functions[j] + l;
              if (big_i > big_j) continue;

              uint big_index = (big_i * fortran_vars.m - (big_i * (big_i - 1)) / 2) + (big_j - big_i);
              fortran_vars.rmm_output(big_index) += rmm_output(ii, jj);
            }
          }
        }
      }
    }
    t_rmm.pause();
  }

  if (compute_forces) {
    FortranMatrix<double> fort_forces(fort_forces_ptr, fortran_vars.atoms, 3, FORTRAN_MAX_ATOMS); // TODO: mover esto a init.cpp
    for (uint i = 0; i < fortran_vars.atoms; i++) {
      float3 this_force = forces(i);
      fort_forces(i,0) += this_force.x;
      fort_forces(i,1) += this_force.y;
      fort_forces(i,2) += this_force.z;
    }
  }

  /***** send results to fortran ****/
  if (compute_energy) *fort_energy_ptr = total_energy;

  timer_total.stop();
  cout << "iteration: " << timer_total << endl;
  cout << "rmm: " << t_rmm << " density: " << t_density << " pot: " << t_pot << " resto: " << t_resto << endl;
}
#endif<|MERGE_RESOLUTION|>--- conflicted
+++ resolved
@@ -88,15 +88,9 @@
 			
       /** density **/
       float partial_density = 0;
-<<<<<<< HEAD
-      double3 dxyz = make_double3(0,0,0);
-      double3 dd1 = make_double3(0,0,0);
-      double3 dd2 = make_double3(0,0,0);
-=======
       float3 dxyz = make_float3(0,0,0);
       float3 dd1 = make_float3(0,0,0);
       float3 dd2 = make_float3(0,0,0);
->>>>>>> fe8cecb4
 
       if (fortran_vars.lda) {
         for (uint i = 0; i < group_m; i++) {
@@ -112,16 +106,6 @@
       else {
         for (uint i = 0; i < group_m; i++) {
           double w = 0.0f;
-<<<<<<< HEAD
-          double3 w3 = make_double3(0,0,0);
-          double3 ww1 = make_double3(0,0,0);
-          double3 ww2 = make_double3(0,0,0);
-
-          double Fi = group.function_values.data[functions_base + i];
-          double3 Fgi = to_double3(group.gradient_values.data[functions_base + i]);
-          double3 Fhi1 = to_double3(group.hessian_values.data[hess_base + 2 * (i + 0) + 0]);
-          double3 Fhi2 = to_double3(group.hessian_values.data[hess_base + 2 * (i + 0) + 1]);
-=======
           float3 w3 = make_float3(0,0,0);
           float3 ww1 = make_float3(0,0,0);
           float3 ww2 = make_float3(0,0,0);
@@ -130,26 +114,17 @@
           float3 Fgi = group.gradient_values(i, point);
           float3 Fhi1 = group.hessian_values(2 * (i + 0) + 0, point);
           float3 Fhi2 = group.hessian_values(2 * (i + 0) + 1, point);
->>>>>>> fe8cecb4
  
           for (uint j = i; j < group_m; j++) {
             float rmm = rmm_input(j,i);
             float Fj = group.function_values(j, point);
             w += Fj * rmm;
 
-<<<<<<< HEAD
-            double3 Fgj = to_double3(group.gradient_values.data[functions_base + j]);
-            w3 += Fgj * rmm;
-
-            double3 Fhj1 = to_double3(group.hessian_values.data[hess_base + 2 * (j + 0) + 0]);
-            double3 Fhj2 = to_double3(group.hessian_values.data[hess_base + 2 * (j + 0) + 1]);
-=======
             float3 Fgj = group.gradient_values(j, point);
             w3 += Fgj * rmm;
 
             float3 Fhj1 = group.hessian_values(2 * (j + 0) + 0, point);
             float3 Fhj2 = group.hessian_values(2 * (j + 0) + 1, point);
->>>>>>> fe8cecb4
             ww1 += Fhj1 * rmm;
             ww2 += Fhj2 * rmm;
           }
