--- conflicted
+++ resolved
@@ -85,8 +85,9 @@
     void compute_weights(void);
 
     void compute_functions(bool forces, bool gga);
+    void solve(Timers& timers, bool compute_rmm, bool lda, bool compute_forces, bool compute_energy,double&,double&,double&,double&,double&,double* fort_forces_ptr, bool open);
     void solve_closed(Timers& timers, bool compute_rmm, bool lda, bool compute_forces, bool compute_energy,double&,double&,double&,double&,double&,double* fort_forces_ptr);
-    void solve_opened(Timers& timers, bool compute_rmm, bool lda, bool compute_forces, bool compute_energy,double&,double&,double&,double&,double&,double* fort_forces_ptr, bool open);
+    void solve_opened(Timers& timers, bool compute_rmm, bool lda, bool compute_forces, bool compute_energy,double&,double&,double&,double&,double&,double* fort_forces_ptr);
 
     bool is_significative(FunctionType, double exponent, double coeff, double d2);
     bool operator<(const PointGroup<scalar_type>& T) const;
@@ -143,56 +144,26 @@
     void solve(Timers& timers, bool compute_rmm,bool lda,bool compute_forces, bool compute_energy, double* fort_energy_ptr, double* fort_forces_ptr, bool OPEN)
     {
       double cubes_energy = 0, spheres_energy = 0;
-<<<<<<< HEAD
       double cubes_energy_i = 0, spheres_energy_i = 0;
       double cubes_energy_c = 0, spheres_energy_c = 0;
       double cubes_energy_c1 = 0, spheres_energy_c1 = 0;
       double cubes_energy_c2 = 0, spheres_energy_c2 = 0;
-    
-	if(!OPEN){
-//        long long int accumulated_size=0;
-		for (std::list<Cube*>::const_iterator it = cubes.begin(); it != cubes.end(); ++it){
-			(*it)->solve_closed(timers, compute_rmm,lda,compute_forces, compute_energy, cubes_energy,cubes_energy_i,cubes_energy_c,cubes_energy_c1,cubes_energy_c2, fort_forces_ptr);        
-//           printf("\t\t\t\t So far %luKb\n",accumulated_size/1024);
-          	}
-      
-          	for (std::list<Sphere*>::const_iterator it = spheres.begin(); it != spheres.end(); ++it){
-              		(*it)->solve_closed(timers, compute_rmm,lda,compute_forces, compute_energy, spheres_energy,spheres_energy_i,spheres_energy_c,spheres_energy_c1,spheres_energy_c2, fort_forces_ptr);
-          	}
-      	}
-      	else{
-		 for (std::list<Cube*>::const_iterator it = cubes.begin(); it != cubes.end(); ++it){
-                        (*it)->solve_opened(timers, compute_rmm,lda,compute_forces, compute_energy, cubes_energy,cubes_energy_i,cubes_energy_c,cubes_energy_c1,cubes_energy_c2, fort_forces_ptr, OPEN);
-//           printf("\t\t\t\t So far %luKb\n",accumulated_size/1024);
-                 }
-
-                for (std::list<Sphere*>::const_iterator it = spheres.begin(); it != spheres.end(); ++it){
-                        (*it)->solve_opened(timers, compute_rmm,lda,compute_forces, compute_energy, spheres_energy,spheres_energy_i,spheres_energy_c,spheres_energy_c1,spheres_energy_c2, fort_forces_ptr, OPEN);
-                }
-	}
-//      std::cout << "cubes XC energy: " << cubes_energy << std::endl;
-//      std::cout << "spheres XC energy: " << spheres_energy << std::endl;
-
-        if(compute_energy)
-	std::cout << "Ei: " << cubes_energy_i+spheres_energy_i << " Ec: " << cubes_energy_c+spheres_energy_c<< " Ec1: " << cubes_energy_c1+spheres_energy_c1<< " Ec2: " << cubes_energy_c2+spheres_energy_c2<< std::endl;
-	
- 
-       *fort_energy_ptr = cubes_energy + spheres_energy;
-       
-       if(*fort_energy_ptr != *fort_energy_ptr) {
-             std::cout << "I see dead peaple " << std::endl;
-#ifndef CPU_KERNELS           
-             cudaDeviceReset();
-=======
 
       for (std::list<Cube*>::const_iterator it = cubes.begin(); it != cubes.end(); ++it)
       {
-        (*it)->solve(timers, compute_rmm,lda,compute_forces, compute_energy, cubes_energy, fort_forces_ptr);
+        (*it)->solve(timers, compute_rmm,lda,compute_forces, compute_energy, cubes_energy,cubes_energy_i,cubes_energy_c,cubes_energy_c1,cubes_energy_c2, fort_forces_ptr, OPEN);
       }
 
       for (std::list<Sphere*>::const_iterator it = spheres.begin(); it != spheres.end(); ++it)
       {
-        (*it)->solve(timers, compute_rmm,lda,compute_forces, compute_energy, spheres_energy, fort_forces_ptr);
+        (*it)->solve(timers, compute_rmm,lda,compute_forces, compute_energy, cubes_energy,cubes_energy_i,cubes_energy_c,cubes_energy_c1,cubes_energy_c2, fort_forces_ptr, OPEN);
+      }
+
+      if(compute_energy) {
+          std::cout << "Ei: " << cubes_energy_i+spheres_energy_i;
+          std::cout << " Ec: " << cubes_energy_c+spheres_energy_c;
+          std::cout << " Ec1: " << cubes_energy_c1+spheres_energy_c1;
+          std::cout << " Ec2: " << cubes_energy_c2+spheres_energy_c2 << std::endl;
       }
 
       *fort_energy_ptr = cubes_energy + spheres_energy;
@@ -200,7 +171,6 @@
           std::cout << "I see dead peaple " << std::endl;
 #ifndef CPU_KERNELS
           cudaDeviceReset();
->>>>>>> 22614bda
 #endif
           exit(1);
        }
