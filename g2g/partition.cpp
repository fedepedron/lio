/* includes */
#include <iostream>
#include <limits>
#include <fstream>
#include <vector>
#include <cuda_runtime.h>
#include <cmath>
#include "common.h"
#include "init.h"
#include "matrix.h"
#include "partition.h"
#include "timer.h"
using namespace std;
using namespace G2G;

void g2g_compute_group_weights(PointGroup& group);

/********************
 * PointGroup
 ********************/
void PointGroup::add_point(const Point& p) {
  points.push_back(p);
  number_of_points++;
}

void PointGroup::compute_weights(void) {
  g2g_compute_group_weights(*this);
}

/**********************
 * Sphere
 **********************/
Sphere::Sphere(void) : PointGroup(), atom(0), radius(0) { }
Sphere::Sphere(uint _atom, double _radius) : PointGroup(), atom(_atom), radius(_radius) { }

/**********************
 * Cube
 **********************/
Cube::Cube(void) : PointGroup() { }

/************************************************************
 * Construct partition
 ************************************************************/

/* global variables */
list<PointGroup> final_partition;

/* methods */
void regenerate_partition(void)
{
	cout << "<============ G2G Partition (" << fortran_vars.grid_type << ")============>" << endl;

	/* determina el exponente minimo para cada tipo de atomo */
	cout << "determining minimum exponents" << endl;	
	vector<double> min_exps(120, numeric_limits<double>::max());	// uno por elemento de la tabla periodica

	for (uint i = 0; i < fortran_vars.m; i++) {
		uint contractions = fortran_vars.contractions(i);
		uint nuc = fortran_vars.nucleii(i) - 1;
		uint nuc_type = fortran_vars.atom_types(nuc);
		for (uint j = 0; j < contractions; j++) {
			min_exps[nuc_type] = min(min_exps[nuc_type], fortran_vars.a_values(i, j));
		}
	}

	vector<double> min_exps_func(fortran_vars.m, numeric_limits<double>::max());	// uno por funcion
	for (uint i = 0; i < fortran_vars.m; i++) {
		uint contractions = fortran_vars.contractions(i);
		for (uint j = 0; j < contractions; j++) {
			min_exps_func[i] = min(min_exps_func[i], fortran_vars.a_values(i, j));
		}
	}
	
	/* permite encontrar el prisma conteniendo el sistema */
	cout << "determining x0 and x1" << endl;
	double3 x0 = make_double3(0,0,0);
	double3 x1 = make_double3(0,0,0);
	for (uint atom = 0; atom < fortran_vars.atoms; atom++) {
		double3 atom_position(fortran_vars.atom_positions(atom));

		uint atom_type = fortran_vars.atom_types(atom);
		double max_radius = sqrt(max_function_exponent / min_exps[atom_type]);
		_DBG(cout << "tipo: " << atom_type << " " << min_exps[atom_type] << " radio: " << max_radius << endl);
		if (atom == 0) { x0 = x1 = atom_position; }
		else {
			if ((atom_position.x - max_radius) < x0.x) x0.x = (atom_position.x - max_radius);
			if ((atom_position.y - max_radius) < x0.y) x0.y = (atom_position.y - max_radius);
			if ((atom_position.z - max_radius) < x0.z) x0.z = (atom_position.z - max_radius);

			if ((atom_position.x + max_radius) > x1.x) x1.x = (atom_position.x + max_radius);
			if ((atom_position.y + max_radius) > x1.y) x1.y = (atom_position.y + max_radius);
			if ((atom_position.z + max_radius) > x1.z) x1.z = (atom_position.z + max_radius);
		}		
	}

	/* el prisma tiene vertices (x,y) */
	cout << "x0 " << x0 << endl;  // vertice inferior, izquierdo y mas lejano
	cout << "x1 " << x1 << endl;  // vertice superior, derecho y mas cercano

  /* la particion en cubos */
	uint3 prism_size = ceil_uint3((x1 - x0) / little_cube_size);
	cout << "prism size: " << prism_size.x << " " << prism_size.y << " " << prism_size.z << endl;

	vector< vector < vector< Cube > > > prism(prism_size.x,
					vector< vector < Cube > >(prism_size.y,
									vector < Cube >(prism_size.z)));

  /* initialize spheres */
  vector<Sphere> sphere_array(fortran_vars.atoms);
  for (uint atom = 0; atom < fortran_vars.atoms; atom++) {
    uint atom_shells = fortran_vars.shells(atom);
    uint included_shells = (uint)ceil(sphere_radius * atom_shells);
		
		double radius;
		if (included_shells == 0) radius = 0;
		else {
			double x = cos((M_PI / (atom_shells + 1)) * (atom_shells - included_shells + 1));
	    double rm = fortran_vars.rm(atom);
	  	radius = rm * (1.0 + x) / (1.0 - x);
		}
		
		_DBG(cout << "esfera incluye " << included_shells << " capas de " << atom_shells << " (radio: " << radius << ")" << endl);
    sphere_array[atom] = Sphere(atom, radius);
  }

	cout << "precomputing distances..." << endl;
	for (uint i = 0; i < fortran_vars.atoms; i++) {
		const double3& atom_i_position(fortran_vars.atom_positions(i));
		double nearest_neighbor_dist = numeric_limits<double>::max();
		
		double sphere_i_radius = sphere_array[i].radius;
		
		for (uint j = 0; j < fortran_vars.atoms; j++) {
<<<<<<< HEAD
			const double3& atom_j_position(fortran_vars.atom_positions.get(j));
			double dist = length(atom_i_position - atom_j_position);
			fortran_vars.atom_atom_dists.get(i, j) = dist;
=======
			const double3& atom_j_position(fortran_vars.atom_positions(j));
			double dist = (atom_i_position - atom_j_position).length();
			fortran_vars.atom_atom_dists(i, j) = dist;
>>>>>>> 38f60d46
      //_DBG(cout << "distancia atomo " << i << " -> " << j << " : " << dist << endl);
			if (i != j) {
				nearest_neighbor_dist = min(nearest_neighbor_dist, dist);
        if (dist <= sphere_i_radius || dist <= sphere_array[j].radius) { throw runtime_error("other atom contained in sphere"); }
				if ((sphere_i_radius + sphere_array[j].radius) >= dist) { throw runtime_error("Overlapping sphere radius!"); }
      }
		}
		fortran_vars.nearest_neighbor_dists(i) = nearest_neighbor_dist;
	}
	
	cout << "computing points and assigning to cubes/spheres..." << endl;

	uint puntos_totales = 0;

  uint puntos_finales = 0;
  uint funciones_finales = 0;

  uint costo = 0;
	
	final_partition.clear();
	
	Timer t_total;
	t_total.start();
	/* computa las posiciones de los puntos (y los guarda) */
	for (uint atom = 0; atom < fortran_vars.atoms; atom++) {		
		uint atom_shells = fortran_vars.shells(atom);
		
		const double3& atom_position(fortran_vars.atom_positions(atom));

		double t0 = M_PI / (atom_shells + 1);
		double rm = fortran_vars.rm(atom);

		for (uint shell = 0; shell < atom_shells; shell++) {			
			double t1 = t0 * (shell + 1);
			double x = cos(t1);
			double w = t0 * abs(sin(t1));
			double r1 = rm * (1.0 + x) / (1.0 - x);
      double wrad = w * (r1 * r1) * rm * 2.0 / ((1.0 - x) * (1.0 - x));
			
			for (uint point = 0; point < (uint)fortran_vars.grid_size; point++) {
				puntos_totales++;
				
<<<<<<< HEAD
				double3 rel_point_position = make_double3(fortran_vars.e.get(point,0), fortran_vars.e.get(point,1), fortran_vars.e.get(point,2));
=======
				double3 rel_point_position(fortran_vars.e(point,0), fortran_vars.e(point,1), fortran_vars.e(point,2));
>>>>>>> 38f60d46
				double3 point_position = atom_position + rel_point_position * r1;

				bool inside_prism = ((x0.x <= point_position.x && point_position.x <= x1.x) &&
														(x0.y <= point_position.y && point_position.y <= x1.y) &&
														(x0.z <= point_position.z && point_position.z <= x1.z));

				if (inside_prism) {
					double point_weight = wrad * fortran_vars.wang(point); // integration weight
          Point point_object(atom, shell, point, point_position, point_weight);

          /* assign to sphere? */
          uint included_shells = (uint)ceil(sphere_radius * atom_shells);
          if (shell >= (atom_shells - included_shells)) {
            Sphere& sphere = sphere_array[atom];
            sphere.add_point(point_object);
          }
          /* or insert into corresponding cube */
          else {
            uint3 cube_coord = floor_uint3((point_position - x0) / little_cube_size);
            prism[cube_coord.x][cube_coord.y][cube_coord.z].add_point(point_object);
          }
				}
        else {
          //cout << "point outside prism: " << point_position.x << " " << point_position.y << " " << point_position.z << endl;
        }
			}
		}		
	}
	t_total.stop();
  
	cout << "Time: " << t_total << endl;
	cout << "Grilla original: " << puntos_totales << " puntos, " << puntos_totales * fortran_vars.m << " funciones" << endl;

  uint nco_m = 0;
  uint m_m = 0;

  puntos_finales = 0;
	cout << "filling cube parameters and adding to partition..." << endl;
	t_total.start();
	for (uint i = 0; i < prism_size.x; i++) {
		for (uint j = 0; j < prism_size.y; j++) {
			for (uint k = 0; k < prism_size.z; k++) {
				Cube& cube = prism[i][j][k];

				double3 cube_coord_abs = x0 + make_uint3(i,j,k) * little_cube_size;

        cube.assign_significative_functions(cube_coord_abs, min_exps_func);
				if (cube.functions.empty()) { /*cout << "cube with " << cube.number_of_points << " points has no functions" << endl;*/ continue;  }
        if (cube.number_of_points < min_points_per_cube) { /*cout << "not enough points" << endl;*/ continue; }

        final_partition.push_back(cube);

        PointGroup& group = final_partition.back();

        group.compute_weights();
        if (group.number_of_points < min_points_per_cube) { /*final_partition.pop_back(); cout << "not enough points" << endl;*/ continue; }

        // para hacer histogramas
#ifdef HISTOGRAM
        cout << "[" << fortran_vars.grid_type << "] cubo: (" << i << "," << j << "," << k << "): " << group.number_of_points << " puntos; " <<
          group.total_functions() << " funciones, vecinos: " << group.nucleii.size() << endl;
#endif

        puntos_finales += group.number_of_points;
				funciones_finales += group.number_of_points * group.total_functions();
        costo += group.number_of_points * (group.total_functions() + group.total_functions());
        //cout << "cubo: funcion x punto: " << cube.total_functions() / (double)cube.number_of_points << endl;

        nco_m += group.total_functions() * fortran_vars.nco;
        m_m += group.total_functions() * group.total_functions();
			}
		}
	}

	if (sphere_radius > 0) {
	  cout << "filling sphere parameters and adding to partition..." << endl;
	  for (uint i = 0; i < fortran_vars.atoms; i++) {
			Sphere& sphere = sphere_array[i];
	
			assert(sphere.number_of_points > 0);
			
			sphere.assign_significative_functions(min_exps_func);	
			assert(sphere.total_functions() > 0);

      if (sphere.number_of_points < min_points_per_cube) { cout << "not enough points" << endl; continue; }
      final_partition.push_front(sphere);

      PointGroup& group = final_partition.front();
      assert(group.number_of_points != 0);
	    group.compute_weights();
      t_total.sync();

      if (group.number_of_points < min_points_per_cube) { final_partition.pop_front(); cout << "not enough points" << endl; continue; }

#ifdef HISTOGRAM
			cout << "sphere: " << group.number_of_points << " puntos, " << group.total_functions() <<
        " funciones | funcion x punto: " << group.total_functions() / (double)group.number_of_points <<
        " vecinos: " << group.nucleii.size() << endl;
#endif

      assert(group.number_of_points > 0);

	    puntos_finales += group.number_of_points;
	    funciones_finales += group.number_of_points * group.total_functions();
      costo += group.number_of_points * (group.total_functions() + group.total_functions());

      nco_m += group.total_functions() * fortran_vars.nco;
      m_m += group.total_functions() * group.total_functions();
	  }
	}
  t_total.sync();
	t_total.stop();

	cout << "total: " << t_total << endl;
	cout << "Grilla final: " << puntos_finales << " puntos (recordar que los de peso 0 se tiran), " << funciones_finales << " funciones" << endl ;
  cout << "Costo: " << costo << endl;
  cout << "NCOxM: " << nco_m << " MxM: " << m_m << endl;
  cout << "Particion final: " << final_partition.size() << " grupos" << endl;
}<|MERGE_RESOLUTION|>--- conflicted
+++ resolved
@@ -131,15 +131,9 @@
 		double sphere_i_radius = sphere_array[i].radius;
 		
 		for (uint j = 0; j < fortran_vars.atoms; j++) {
-<<<<<<< HEAD
-			const double3& atom_j_position(fortran_vars.atom_positions.get(j));
+			const double3& atom_j_position(fortran_vars.atom_positions(j));
 			double dist = length(atom_i_position - atom_j_position);
-			fortran_vars.atom_atom_dists.get(i, j) = dist;
-=======
-			const double3& atom_j_position(fortran_vars.atom_positions(j));
-			double dist = (atom_i_position - atom_j_position).length();
 			fortran_vars.atom_atom_dists(i, j) = dist;
->>>>>>> 38f60d46
       //_DBG(cout << "distancia atomo " << i << " -> " << j << " : " << dist << endl);
 			if (i != j) {
 				nearest_neighbor_dist = min(nearest_neighbor_dist, dist);
@@ -182,11 +176,7 @@
 			for (uint point = 0; point < (uint)fortran_vars.grid_size; point++) {
 				puntos_totales++;
 				
-<<<<<<< HEAD
-				double3 rel_point_position = make_double3(fortran_vars.e.get(point,0), fortran_vars.e.get(point,1), fortran_vars.e.get(point,2));
-=======
-				double3 rel_point_position(fortran_vars.e(point,0), fortran_vars.e(point,1), fortran_vars.e(point,2));
->>>>>>> 38f60d46
+				double3 rel_point_position = make_double3(fortran_vars.e(point,0), fortran_vars.e(point,1), fortran_vars.e(point,2));
 				double3 point_position = atom_position + rel_point_position * r1;
 
 				bool inside_prism = ((x0.x <= point_position.x && point_position.x <= x1.x) &&
