--- conflicted
+++ resolved
@@ -11,13 +11,8 @@
   LIBS= -Qoption,link,-rpath=/opt/intel/composer_xe_2013_sp1.3.174/mkl/lib/mic -Qoption,link,-rpath=/opt/intel/composer_xe_2013_sp1.3.174/compiler/lib/mic/
 endif
 ######################################################################
-<<<<<<< HEAD
-ifeq ($(ifort),1)
-  FC   = ifort -check bounds
-=======
 ifeq ($(intel),1)
   FC   = ifort
->>>>>>> 6efc5346
   LIBS+= -module ../lioamber/obj -I../lioamber/obj 
 else
   FC   = gfortran
