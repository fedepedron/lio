<<<<<<< HEAD
ifeq ($(gcc),1)
  CXX = gfortran
else
  CXX = ifort
endif 
=======
######################################################################
ifeq ($(ifort),1)
  FC   = ifort
  LIBS+= -module ../lioamber/obj
else
  FC   = gfortran
  LIBS+= -I../lioamber/obj -J../lioamber/obj
endif

LIBS += -L../g2g -lg2g
LIBS += -L../lioamber -llio-g2g
FLAGS =
>>>>>>> 6f5fccfd

ifeq ($(magma),1)
        DEFINE   += -Dmagma
        LIBS     += -L$(MAGMAROOT)/lib -lmagma
endif

<<<<<<< HEAD
 liosolo:
	$(CXX) main.f -L ../lioamber/ -llio-g2g -L ../g2g/ -lg2g -I../lioamber/ $(LIBS) -o liosolo
 clean:
	rm -f liosolo
=======
######################################################################
liosolo: main.f
	$(FC) $< -o $@ $(FLAGS) $(LIBS)

clean:
	rm -rf liosolo
######################################################################
>>>>>>> 6f5fccfd
<|MERGE_RESOLUTION|>--- conflicted
+++ resolved
@@ -1,10 +1,3 @@
-<<<<<<< HEAD
-ifeq ($(gcc),1)
-  CXX = gfortran
-else
-  CXX = ifort
-endif 
-=======
 ######################################################################
 ifeq ($(ifort),1)
   FC   = ifort
@@ -17,24 +10,16 @@
 LIBS += -L../g2g -lg2g
 LIBS += -L../lioamber -llio-g2g
 FLAGS =
->>>>>>> 6f5fccfd
 
 ifeq ($(magma),1)
         DEFINE   += -Dmagma
         LIBS     += -L$(MAGMAROOT)/lib -lmagma
 endif
 
-<<<<<<< HEAD
- liosolo:
-	$(CXX) main.f -L ../lioamber/ -llio-g2g -L ../g2g/ -lg2g -I../lioamber/ $(LIBS) -o liosolo
- clean:
-	rm -f liosolo
-=======
 ######################################################################
 liosolo: main.f
 	$(FC) $< -o $@ $(FLAGS) $(LIBS)
 
 clean:
 	rm -rf liosolo
-######################################################################
->>>>>>> 6f5fccfd
+######################################################################