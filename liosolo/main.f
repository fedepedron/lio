      program liosolo
c MAIN SUBROUTINE ----------------------------------------------------
C DFT calculation with gaussian basis sets
c---------------------------------------------------------------------
      use garcha_mod
      implicit real*8 (a-h,o-z)

      character(len=20)::argument,inpfile,inpbasis,inpcoords
      integer::charge
      logical::filexist,writeforces
      REAL*8, dimension (:,:), ALLOCATABLE   :: dxyzqm,dxyzcl
      namelist /lio/ natom,nsol,charge,OPEN,NMAX,Nunp,VCINP,frestartin,
     > GOLD,told,rmax,rmaxs,predcoef,
     > idip,writexyz,intsoldouble,DIIS,ndiis,dgtrig,
     > Iexch,integ,dens,igrid,igrid2,timedep, tdstep, ntdstep,
     > propagator,NBCH,
     > field,a0,epsilon,exter,Fx,Fy,Fz, tdrestart, writedens,writeforces

      integer :: ifind, ierr

     !defaults
      basis='input'  ! name of the base file
      output='output'
      fcoord='qm.xyz'
      fmulliken='mulliken'
      frestart='restart.out'
      frestartin='restart.in'
      verbose=.false.
      OPEN=.false.
      NMAX= 100
      NUNP= 0
      VCINP= .false.
      GOLD= 10.
      told=1.0D-6
      rmax=16
      rmaxs=5
      predcoef=.false.
      idip=1
      writexyz=.true.
      intsoldouble=.true.
      DIIS=.true.
      ndiis=30
      dgtrig=100.
      Iexch=9
      integ=.true.
      DENS = .true.
      IGRID = 2
      IGRID2 = 2
      timedep = 0
      tdstep = 2.D-3
      field=.false.
      a0=1000.0
      epsilon=1.D0
      Fx=0.05
      Fy=0.05
      Fz=0.05
      NBCH=10
      propagator=1
      tdrestart=.false.
      writedens=.true.
      writeforces=.false.
      narg=command_argument_count()

      do i=1, narg
        call get_command_argument(i,argument)
        select case(adjustl(argument))
          case("-i")
            call get_command_argument(i+1,inpfile)
          case("-b")
            call get_command_argument(i+1,basis)
          case("-c")
            call get_command_argument(i+1,inpcoords)
          case("-v")
            verbose=.true.
          case default
        end select
      enddo

      inquire(file=inpfile,exist=filexist)

      if(filexist) then
        open(unit=100,file=inpfile,iostat=ios)
      else
        write(*,*) 'input file ',adjustl(inpfile),' not found'
        stop
      endif
      read(100,nml=lio,iostat=ierr)

      if(ierr.gt.0) stop 'input error in lio namelist'

      inquire(file=inpcoords,exist=filexist)
      if(filexist) then
        open(unit=101,file=inpcoords,iostat=ios)
      else
        write(*,*) 'input file ',adjustl(inpcoords),' not found'
        stop
      endif
c        write(*,*) natom,nsol
      write(*,nml=lio)

      ntatom=natom+nsol
      ngnu=natom*ng0
      ngdnu=natom*ngd0
      ngDyn=ngnu
      ngdDyn=ngdnu
      ng3=4*ngDyn
      ng2=5*ngDyn*(ngDyn+1)/2+3*ngdDyn*(ngdDyn+1)/2+
     >           ngDyn+ngDyn*norbit+Ngrid
c      write(*,*)ng2,ngDyn,ngdDyn,norbit,Ngrid

      allocate(X(ngDyn,ng3),XX(ngdDyn,ngdDyn))
      allocate(RMM(ng2),RMM1(ng2),RMM2(ng2), RMM3(ng2))

      allocate (c(ngnu,nl),a(ngnu,nl),Nuc(ngnu),ncont(ngnu)
     >  ,cx(ngdnu,nl),ax(ngdnu,nl),Nucx(ngdnu),ncontx(ngdnu)
     > ,cd(ngdnu,nl),ad(ngdnu,nl),Nucd(ngdnu),ncontd(ngdnu)
     > ,indexii(ngnu),indexiid(ngdnu))

      allocate (r(ntatom,3),v(ntatom,3),rqm(natom,3),Em(ntatom)
     >,Rm(ntatom),pc(ntatom),Iz(natom),nnat(ntatom),af(natom*ngd0),
     >  B(natom*ngd0,3))
      allocate(d(natom,natom))

      do i=1,natom
        read(101,*) iz(i),r(i,1:3)
        rqm(i,1:3)=r(i,1:3)
c       write(*,*) iz(i),r(i,1:3)
      enddo
      do i=natom+1,ntatom
        read(101,*) pc(i),r(i,1:3)   ! o es pc(i-natom)???
c       write(*,*) pc(i),r(i,1:3)
       enddo
       r=r/0.529177D0
       rqm=rqm/0.529177D0

       call g2g_init()   !initialize g2g

        nqnuc=0
       do i=1,natom
         nqnuc=nqnuc+Iz(i)
       enddo

       nco=((nqnuc - charge)-Nunp)/2

c       write(*,*) 'NCO=',NCO
c       write(*,*) natom,ntatom,ngDyn,ngdDyn,ng0,ngd0
c       write(*,*) ng2,ngDyn,ngdDyn
c--------------------------------------------------------
       call drive(ng2,ngDyn,ngdDyn)
!       call lio_init()   !initialize lio
       call liomain()
       if (.not.allocated(Smat))    allocate(Smat(M,M))
       if (.not.allocated(RealRho)) allocate(RealRho(M,M))
c--------------------------------------------------------
       if(OPEN) then
         call SCFOP(escf,dipxyz)
       else
         call SCF(escf,dipxyz)
       endif
c--------------------------------------------------------

       write(*,*) 'SCF ENRGY=',escf

      if(writeforces) then
       open(unit=123,file='fuerzas')
       allocate (dxyzqm(3,natom))
       dxyzqm=0.0

       if(nsol.gt.0) then 
          allocate (dxyzcl(3,natom+nsol))
          dxyzcl=0.
       endif

       call dft_get_qm_forces(dxyzqm)
       call dft_get_mm_forces(dxyzcl,dxyzqm)
c       call g2g_solve_groups(3, Exc, dxyzqm)
c       write(*,*) dxyzqm

       do k=1,natom
<<<<<<< HEAD
       write(123,100)
=======
!         write(123,'("fuerza",I,D,D,D)')
         write(123,100) 
>>>>>>> ae24a002
     >     k,dxyzqm(k,1),dxyzqm(k,2),dxyzqm(k,3)
       enddo
         if(nsol.gt.0) then
          do k=natom,natom+nsol
!         write(123,'("fuerza",I,D,D,D)')
           write(123,100)
     >     k,dxyzcl(k,1),dxyzcl(k,2),dxyzcl(k,3)
          enddo

         endif
       deallocate (dxyzqm)
<<<<<<< HEAD
       endif
=======
       if(nsol.gt.0) deallocate(dxyzcl)
       endif 
>>>>>>> ae24a002
       call lio_finalize()
100    format (I5,2x,f10.6,2x,f10.6,2x,f10.6)
       end program
<|MERGE_RESOLUTION|>--- conflicted
+++ resolved
@@ -166,7 +166,7 @@
        allocate (dxyzqm(3,natom))
        dxyzqm=0.0
 
-       if(nsol.gt.0) then 
+       if(nsol.gt.0) then
           allocate (dxyzcl(3,natom+nsol))
           dxyzcl=0.
        endif
@@ -177,12 +177,7 @@
 c       write(*,*) dxyzqm
 
        do k=1,natom
-<<<<<<< HEAD
        write(123,100)
-=======
-!         write(123,'("fuerza",I,D,D,D)')
-         write(123,100) 
->>>>>>> ae24a002
      >     k,dxyzqm(k,1),dxyzqm(k,2),dxyzqm(k,3)
        enddo
          if(nsol.gt.0) then
@@ -194,12 +189,8 @@
 
          endif
        deallocate (dxyzqm)
-<<<<<<< HEAD
+       if(nsol.gt.0) deallocate(dxyzcl)
        endif
-=======
-       if(nsol.gt.0) deallocate(dxyzcl)
-       endif 
->>>>>>> ae24a002
        call lio_finalize()
 100    format (I5,2x,f10.6,2x,f10.6,2x,f10.6)
        end program
