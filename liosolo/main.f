      program liosolo
c MAIN SUBROUTINE ----------------------------------------------------
C DFT calculation with gaussian basis sets
c---------------------------------------------------------------------
      use garcha_mod
<<<<<<< HEAD
      use ECP_mod, only : ecpmode, ecptypes, tipeECP, ZlistECP, cutecp2
     & , cutecp3,cutECP,local_nonlocal, ecpdebug,ecp_full_range_int
=======
#ifdef CUBLAS
      use cublasmath
#endif
>>>>>>> b7902082
      implicit real*8 (a-h,o-z)

      character(len=20)::argument,inpfile,inpbasis,inpcoords
      integer::charge
      logical::filexist,writeforces
      REAL*8, dimension (:,:), ALLOCATABLE   :: dxyzqm,dxyzcl
      namelist /lio/ natom,nsol,charge,OPEN,NMAX,Nunp,VCINP,frestartin,
     > GOLD,told,rmax,rmaxs,predcoef,
     > idip,writexyz,intsoldouble,DIIS,ndiis,dgtrig,
     > Iexch,integ,dens,igrid,igrid2,timedep, tdstep, ntdstep,
     > propagator,NBCH,
     > field,a0,epsilon,exter,Fx,Fy,Fz, tdrestart, writedens,
     > writeforces,basis_set,fitting_set,int_basis,
<<<<<<< HEAD
     > ecpmode,ecptypes,tipeECP,ZlistECP,cutecp2, cutecp3,
     > cutECP,local_nonlocal, ecpdebug,ecp_full_range_int
!ultima linea agregada para ECP, Nick
=======
     > cubegen_only,cube_res,
     > cube_dens,cube_dens_file,
     > cube_orb,cube_sel,cube_orb_file,cube_elec,cube_elec_file
>>>>>>> b7902082

      integer :: ifind, ierr

     !defaults
      basis='input'  ! name of the base file
      basis_set='DZVP'
      fitting_set='DZVP Coulomb Fitting'
      int_basis=.false.
      cubegen_only=.false.
      cube_res=40
      cube_dens=.false.
      cube_dens_file='dens.cube'
      cube_orb=.false.
      cube_sel=0
      cube_orb_file="orb.cube"
      cube_elec=.false.
      cube_elec_file="field.cube"
      restart_freq=1
      energy_freq=1
      output='output'
      fcoord='qm.xyz'
      fmulliken='mulliken'
      frestart='restart.out'
      frestartin='restart.in'
      verbose=.false.
      OPEN=.false.
      NMAX= 100
      NUNP= 0
      VCINP= .false.
      GOLD= 10.
      told=1.0D-6
      rmax=16
      rmaxs=5
      predcoef=.false.
      idip=1
      writexyz=.true.
      intsoldouble=.true.
      DIIS=.true.
      ndiis=30
      dgtrig=100.
      Iexch=9
      integ=.true.
      DENS = .true.
      IGRID = 2
      IGRID2 = 2
      timedep = 0
      tdstep = 2.D-3
      field=.false.
      a0=1000.0
      epsilon=1.D0
      Fx=0.05
      Fy=0.05
      Fz=0.05
      NBCH=10
      propagator=1
      tdrestart=.false.
      writedens=.true.
      writeforces=.false.
      narg=command_argument_count()

!ECP!!!!!!!!!!!!!!!!!!!!!!!!!!!!! tocado, Nick
      ecpmode=.false.
      tipeECP='NOT-DEFINED'
      ZlistECP=0
      ecptypes=0
      cutecp2=9E37
      cutecp3=9E37
      cutECP=.false.
      local_nonlocal=0
      ecpdebug=.false.
      ecp_full_range_int=.false.
!!!!!!!!!!!!!!!!!!!!!!!!!!!!!

      do i=1, narg
        call get_command_argument(i,argument)
        select case(adjustl(argument))
          case("-i")
            call get_command_argument(i+1,inpfile)
          case("-b")
            call get_command_argument(i+1,basis)
          case("-bs")
            call get_command_argument(i+1,basis_set)
          case("-fs")
            call get_command_argument(i+1,fitting_set)
          case("-ib")
            int_basis=.true.
            !call get_command_argument(i+1,int_basis)
          case("-c")
            call get_command_argument(i+1,inpcoords)
          case("-v")
            verbose=.true.
          case default
        end select
      enddo

      call g2g_timer_sum_start("Total")

      inquire(file=inpfile,exist=filexist)

      if(filexist) then
        open(unit=100,file=inpfile,iostat=ios)
      else
        write(*,*) 'input file ',adjustl(inpfile),' not found'
        stop
      endif
      read(100,nml=lio,iostat=ierr)

      if(ierr.gt.0) stop 'input error in lio namelist'

      inquire(file=inpcoords,exist=filexist)
      if(filexist) then
        open(unit=101,file=inpcoords,iostat=ios)
      else
        write(*,*) 'input file ',adjustl(inpcoords),' not found'
        stop
      endif
c        write(*,*) natom,nsol
      write(*,nml=lio)

      ntatom=natom+nsol
      ngnu=natom*ng0
      ngdnu=natom*ngd0
      ngDyn=ngnu
      ngdDyn=ngdnu
      ng3=4*ngDyn
      ng2=5*ngDyn*(ngDyn+1)/2+3*ngdDyn*(ngdDyn+1)/2+
     >           ngDyn+ngDyn*norbit+Ngrid
c      write(*,*)ng2,ngDyn,ngdDyn,norbit,Ngrid

      allocate(X(ngDyn,ng3),XX(ngdDyn,ngdDyn))
      allocate(RMM(ng2))

      allocate (c(ngnu,nl),a(ngnu,nl),Nuc(ngnu),ncont(ngnu)
     >  ,cx(ngdnu,nl),ax(ngdnu,nl),Nucx(ngdnu),ncontx(ngdnu)
     > ,cd(ngdnu,nl),ad(ngdnu,nl),Nucd(ngdnu),ncontd(ngdnu)
     > ,indexii(ngnu),indexiid(ngdnu))


      allocate (r(ntatom,3),v(ntatom,3),rqm(natom,3),Em(ntatom)
     >,Rm(ntatom),pc(ntatom),Iz(natom),af(natom*ngd0),
     >  B(natom*ngd0,3))
      allocate (nnat(100))
      allocate(d(natom,natom))

      do i=1,natom
        read(101,*) iz(i),r(i,1:3)
        rqm(i,1:3)=r(i,1:3)
c       write(*,*) iz(i),r(i,1:3)
      enddo
      do i=natom+1,ntatom
        read(101,*) pc(i),r(i,1:3)   ! o es pc(i-natom)???
c       write(*,*) pc(i),r(i,1:3)
       enddo
       r=r/0.529177D0
       rqm=rqm/0.529177D0

       call g2g_init()   !initialize g2g

        nqnuc=0
       do i=1,natom
         nqnuc=nqnuc+Iz(i)
       enddo

       nco=((nqnuc - charge)-Nunp)/2

c       write(*,*) 'NCO=',NCO
c       write(*,*) natom,ntatom,ngDyn,ngdDyn,ng0,ngd0
c       write(*,*) ng2,ngDyn,ngdDyn
c--------------------------------------------------------
       call drive(ng2,ngDyn,ngdDyn)
!       call lio_init()   !initialize lio
       call liomain()
       if (.not.allocated(Smat))    allocate(Smat(M,M))
       if (.not.allocated(RealRho)) allocate(RealRho(M,M))
c--------------------------------------------------------
       if(OPEN) then
         call SCFOP(escf,dipxyz)
       else
         call SCF(escf,dipxyz)
       endif
c--------------------------------------------------------

       write(*,*) 'SCF ENRGY=',escf

      if(writeforces) then
       open(unit=123,file='fuerzas')
       allocate (dxyzqm(3,natom))
       dxyzqm=0.0

       if(nsol.gt.0) then
          allocate (dxyzcl(3,natom+nsol))
          dxyzcl=0.
       endif

       call dft_get_qm_forces(dxyzqm)
       if (nsol.gt.0) then
         call dft_get_mm_forces(dxyzcl,dxyzqm)
       endif
c       call g2g_solve_groups(3, Exc, dxyzqm)
c       write(*,*) dxyzqm

       do k=1,natom
       write(123,100)
     >     k,dxyzqm(k,1),dxyzqm(k,2),dxyzqm(k,3)
       enddo
         if(nsol.gt.0) then
          do k=natom,natom+nsol
!         write(123,'("fuerza",I,D,D,D)')
           write(123,100)
     >     k,dxyzcl(k,1),dxyzcl(k,2),dxyzcl(k,3)
          enddo

         endif
       deallocate (dxyzqm)
       if(nsol.gt.0) deallocate(dxyzcl)
       endif
       call lio_finalize()
100    format (I5,2x,f10.6,2x,f10.6,2x,f10.6)
       end program
<|MERGE_RESOLUTION|>--- conflicted
+++ resolved
@@ -3,14 +3,12 @@
 C DFT calculation with gaussian basis sets
 c---------------------------------------------------------------------
       use garcha_mod
-<<<<<<< HEAD
       use ECP_mod, only : ecpmode, ecptypes, tipeECP, ZlistECP, cutecp2
-     & , cutecp3,cutECP,local_nonlocal, ecpdebug,ecp_full_range_int
-=======
+     & , cutecp3,cutECP,local_nonlocal, ecp_debug,ecp_full_range_int
+     & ,verbose_ECP
 #ifdef CUBLAS
       use cublasmath
 #endif
->>>>>>> b7902082
       implicit real*8 (a-h,o-z)
 
       character(len=20)::argument,inpfile,inpbasis,inpcoords
@@ -24,15 +22,12 @@
      > propagator,NBCH,
      > field,a0,epsilon,exter,Fx,Fy,Fz, tdrestart, writedens,
      > writeforces,basis_set,fitting_set,int_basis,
-<<<<<<< HEAD
      > ecpmode,ecptypes,tipeECP,ZlistECP,cutecp2, cutecp3,
-     > cutECP,local_nonlocal, ecpdebug,ecp_full_range_int
+     > cutECP,local_nonlocal, ecp_debug,ecp_full_range_int,verbose_ECP,
 !ultima linea agregada para ECP, Nick
-=======
      > cubegen_only,cube_res,
      > cube_dens,cube_dens_file,
      > cube_orb,cube_sel,cube_orb_file,cube_elec,cube_elec_file
->>>>>>> b7902082
 
       integer :: ifind, ierr
 
@@ -102,8 +97,9 @@
       cutecp3=9E37
       cutECP=.false.
       local_nonlocal=0
-      ecpdebug=.false.
+      ecp_debug=.false.
       ecp_full_range_int=.false.
+      verbose_ECP=0
 !!!!!!!!!!!!!!!!!!!!!!!!!!!!!
 
       do i=1, narg
