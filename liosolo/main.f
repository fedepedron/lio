      program liosolo
c MAIN SUBROUTINE ----------------------------------------------------
C DFT calculation with gaussian basis sets
c---------------------------------------------------------------------
      use garcha_mod
      implicit real*8 (a-h,o-z)

      character(len=20)::argument,inpfile,inpbasis,inpcoords
      integer::charge
      logical::filexist,writeforces
      REAL*8, dimension (:,:), ALLOCATABLE   :: dxyzqm,dxyzcl
      namelist /lio/ natom,nsol,charge,OPEN,NMAX,Nunp,VCINP,frestartin,
     > GOLD,told,rmax,rmaxs,predcoef,
     > idip,writexyz,intsoldouble,DIIS,ndiis,dgtrig,
     > Iexch,integ,dens,igrid,igrid2,timedep, tdstep, ntdstep,
     > propagator,NBCH,
     > field,a0,epsilon,exter,Fx,Fy,Fz, tdrestart, writedens,
<<<<<<< HEAD
     > writeforces,basis_set,fitting_set,int_basis
=======
     > writeforces,basis_set,fitting_set,int_basis,
     > cubegen_only,cube_res,
     > cube_dens,cube_dens_file,
     > cube_orb,cube_sel,cube_orb_file,cube_elec,cube_elec_file
>>>>>>> c7ec2115

      integer :: ifind, ierr

     !defaults
      basis='input'  ! name of the base file
      basis_set='DZVP'
      fitting_set='DZVP Coulomb Fitting'
      int_basis=.false.
<<<<<<< HEAD
=======
      cubegen_only=.false.
      cube_res=40
      cube_dens=.false.
      cube_dens_file='dens.cube'
      cube_orb=.false.
      cube_sel=0
      cube_orb_file="orb.cube"
      cube_elec=.false.
      cube_elec_file="field.cube"
>>>>>>> c7ec2115
      output='output'
      fcoord='qm.xyz'
      fmulliken='mulliken'
      frestart='restart.out'
      frestartin='restart.in'
      verbose=.false.
      OPEN=.false.
      NMAX= 100
      NUNP= 0
      VCINP= .false.
      GOLD= 10.
      told=1.0D-6
      rmax=16
      rmaxs=5
      predcoef=.false.
      idip=1
      writexyz=.true.
      intsoldouble=.true.
      DIIS=.true.
      ndiis=30
      dgtrig=100.
      Iexch=9
      integ=.true.
      DENS = .true.
      IGRID = 2
      IGRID2 = 2
      timedep = 0
      tdstep = 2.D-3
      field=.false.
      a0=1000.0
      epsilon=1.D0
      Fx=0.05
      Fy=0.05
      Fz=0.05
      NBCH=10
      propagator=1
      tdrestart=.false.
      writedens=.true.
      writeforces=.false.
      narg=command_argument_count()

      do i=1, narg
        call get_command_argument(i,argument)
        select case(adjustl(argument))
          case("-i")
            call get_command_argument(i+1,inpfile)
          case("-b")
            call get_command_argument(i+1,basis)
          case("-bs")
            call get_command_argument(i+1,basis_set)
          case("-fs")
            call get_command_argument(i+1,fitting_set)
          case("-ib")
            int_basis=.true.
            !call get_command_argument(i+1,int_basis)
          case("-c")
            call get_command_argument(i+1,inpcoords)
          case("-v")
            verbose=.true.
          case default
        end select
      enddo

      call g2g_timer_start("Total")

      inquire(file=inpfile,exist=filexist)

      if(filexist) then
        open(unit=100,file=inpfile,iostat=ios)
      else
        write(*,*) 'input file ',adjustl(inpfile),' not found'
        stop
      endif
      read(100,nml=lio,iostat=ierr)

      if(ierr.gt.0) stop 'input error in lio namelist'

      inquire(file=inpcoords,exist=filexist)
      if(filexist) then
        open(unit=101,file=inpcoords,iostat=ios)
      else
        write(*,*) 'input file ',adjustl(inpcoords),' not found'
        stop
      endif
c        write(*,*) natom,nsol
      write(*,nml=lio)

      ntatom=natom+nsol
      ngnu=natom*ng0
      ngdnu=natom*ngd0
      ngDyn=ngnu
      ngdDyn=ngdnu
      ng3=4*ngDyn
      ng2=5*ngDyn*(ngDyn+1)/2+3*ngdDyn*(ngdDyn+1)/2+
     >           ngDyn+ngDyn*norbit+Ngrid
c      write(*,*)ng2,ngDyn,ngdDyn,norbit,Ngrid

      allocate(X(ngDyn,ng3),XX(ngdDyn,ngdDyn))
      allocate(RMM(ng2))

      allocate (c(ngnu,nl),a(ngnu,nl),Nuc(ngnu),ncont(ngnu)
     >  ,cx(ngdnu,nl),ax(ngdnu,nl),Nucx(ngdnu),ncontx(ngdnu)
     > ,cd(ngdnu,nl),ad(ngdnu,nl),Nucd(ngdnu),ncontd(ngdnu)
     > ,indexii(ngnu),indexiid(ngdnu))

      allocate (r(ntatom,3),v(ntatom,3),rqm(natom,3),Em(ntatom)
     >,Rm(ntatom),pc(ntatom),Iz(natom),af(natom*ngd0),
     >  B(natom*ngd0,3))
      allocate (nnat(100))
      allocate(d(natom,natom))

      do i=1,natom
        read(101,*) iz(i),r(i,1:3)
        rqm(i,1:3)=r(i,1:3)
c       write(*,*) iz(i),r(i,1:3)
      enddo
      do i=natom+1,ntatom
        read(101,*) pc(i),r(i,1:3)   ! o es pc(i-natom)???
c       write(*,*) pc(i),r(i,1:3)
       enddo
       r=r/0.529177D0
       rqm=rqm/0.529177D0

       call g2g_init()   !initialize g2g

        nqnuc=0
       do i=1,natom
         nqnuc=nqnuc+Iz(i)
       enddo

       nco=((nqnuc - charge)-Nunp)/2

c       write(*,*) 'NCO=',NCO
c       write(*,*) natom,ntatom,ngDyn,ngdDyn,ng0,ngd0
c       write(*,*) ng2,ngDyn,ngdDyn
c--------------------------------------------------------
       call drive(ng2,ngDyn,ngdDyn)
!       call lio_init()   !initialize lio
       call liomain()
       if (.not.allocated(Smat))    allocate(Smat(M,M))
       if (.not.allocated(RealRho)) allocate(RealRho(M,M))
c--------------------------------------------------------
       if(OPEN) then
         call SCFOP(escf,dipxyz)
       else
         call SCF(escf,dipxyz)
       endif
c--------------------------------------------------------

       write(*,*) 'SCF ENRGY=',escf

      if(writeforces) then
       open(unit=123,file='fuerzas')
       allocate (dxyzqm(3,natom))
       dxyzqm=0.0

       if(nsol.gt.0) then
          allocate (dxyzcl(3,natom+nsol))
          dxyzcl=0.
       endif

       call dft_get_qm_forces(dxyzqm)
       if (nsol.gt.0) then
         call dft_get_mm_forces(dxyzcl,dxyzqm)
       endif
c       call g2g_solve_groups(3, Exc, dxyzqm)
c       write(*,*) dxyzqm

       do k=1,natom
       write(123,100)
     >     k,dxyzqm(k,1),dxyzqm(k,2),dxyzqm(k,3)
       enddo
         if(nsol.gt.0) then
          do k=natom,natom+nsol
!         write(123,'("fuerza",I,D,D,D)')
           write(123,100)
     >     k,dxyzcl(k,1),dxyzcl(k,2),dxyzcl(k,3)
          enddo

         endif
       deallocate (dxyzqm)
       if(nsol.gt.0) deallocate(dxyzcl)
       endif
       call lio_finalize()
100    format (I5,2x,f10.6,2x,f10.6,2x,f10.6)
       end program
<|MERGE_RESOLUTION|>--- conflicted
+++ resolved
@@ -15,14 +15,10 @@
      > Iexch,integ,dens,igrid,igrid2,timedep, tdstep, ntdstep,
      > propagator,NBCH,
      > field,a0,epsilon,exter,Fx,Fy,Fz, tdrestart, writedens,
-<<<<<<< HEAD
-     > writeforces,basis_set,fitting_set,int_basis
-=======
      > writeforces,basis_set,fitting_set,int_basis,
      > cubegen_only,cube_res,
      > cube_dens,cube_dens_file,
      > cube_orb,cube_sel,cube_orb_file,cube_elec,cube_elec_file
->>>>>>> c7ec2115
 
       integer :: ifind, ierr
 
@@ -31,8 +27,6 @@
       basis_set='DZVP'
       fitting_set='DZVP Coulomb Fitting'
       int_basis=.false.
-<<<<<<< HEAD
-=======
       cubegen_only=.false.
       cube_res=40
       cube_dens=.false.
@@ -42,7 +36,6 @@
       cube_orb_file="orb.cube"
       cube_elec=.false.
       cube_elec_file="field.cube"
->>>>>>> c7ec2115
       output='output'
       fcoord='qm.xyz'
       fmulliken='mulliken'
